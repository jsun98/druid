--- conflicted
+++ resolved
@@ -225,7 +225,6 @@
       );
 
       final Set<String> segmentsAlreadySeen = new HashSet<>();
-<<<<<<< HEAD
 
       final FluentIterable<Object[]> publishedSegments = FluentIterable
           .from(() -> getAuthorizedPublishedSegments(
@@ -234,66 +233,6 @@
           ))
           .transform(val -> {
             try {
-              segmentsAlreadySeen.add(val.getIdentifier());
-              final PartialSegmentData partialSegmentData = partialSegmentDataMap.get(val.getIdentifier());
-              return new Object[]{
-                  val.getIdentifier(),
-                  val.getDataSource(),
-                  val.getInterval().getStart(),
-                  val.getInterval().getEnd(),
-                  val.getSize(),
-                  val.getVersion(),
-                  val.getShardSpec().getPartitionNum(),
-                  partialSegmentData == null ? 0L : partialSegmentData.getNumReplicas(),
-                  partialSegmentData == null ? 0L
-                    : partialSegmentData.getNumRows() == null ? 0L : partialSegmentData.getNumRows(),
-                  1L, //is_published is true for published segments
-                  partialSegmentData == null ? 1L : partialSegmentData.isAvailable(),
-                  partialSegmentData == null ? 0L : partialSegmentData.isRealtime(),
-                  jsonMapper.writeValueAsString(val)
-              };
-            }
-            catch (JsonProcessingException e) {
-              throw new RuntimeException(StringUtils.format(
-                  "Error getting segment payload for segment %s",
-                  val.getIdentifier()
-              ), e);
-            }
-          });
-
-      final FluentIterable<Object[]> availableSegments = FluentIterable
-          .from(() -> getAuthorizedAvailableSegments(
-              availableSegmentEntries,
-=======
-
-      final FluentIterable<Object[]> publishedSegments = FluentIterable
-          .from(() -> getAuthorizedPublishedSegments(
-              metadataSegments,
->>>>>>> be715754
-              root
-          ))
-          .transform(val -> {
-            try {
-<<<<<<< HEAD
-              if (segmentsAlreadySeen.contains(val.getKey().getIdentifier())) {
-                return null;
-              }
-              return new Object[]{
-                  val.getKey().getIdentifier(),
-                  val.getKey().getDataSource(),
-                  val.getKey().getInterval().getStart(),
-                  val.getKey().getInterval().getEnd(),
-                  val.getKey().getSize(),
-                  val.getKey().getVersion(),
-                  val.getKey().getShardSpec().getPartitionNum(),
-                  partialSegmentDataMap.get(val.getKey().getIdentifier()) == null ? 0L
-                    : partialSegmentDataMap.get(val.getKey().getIdentifier()).getNumReplicas(),
-                  val.getValue().getNumRows(),
-                  val.getValue().isPublished(),
-                  val.getValue().isAvailable(),
-                  val.getValue().isRealtime(),
-                  jsonMapper.writeValueAsString(val.getKey())
-=======
               segmentsAlreadySeen.add(val.getIdentifier());
               final PartialSegmentData partialSegmentData = partialSegmentDataMap.get(val.getIdentifier());
               long numReplicas = 0L, numRows = 0L, isRealtime = 0L, isAvailable = 1L;
@@ -317,7 +256,6 @@
                   isAvailable,
                   isRealtime,
                   jsonMapper.writeValueAsString(val)
->>>>>>> be715754
               };
             }
             catch (JsonProcessingException e) {
@@ -328,8 +266,6 @@
             }
           });
 
-<<<<<<< HEAD
-=======
       final FluentIterable<Object[]> availableSegments = FluentIterable
           .from(() -> getAuthorizedAvailableSegments(
               availableSegmentEntries,
@@ -365,7 +301,6 @@
             }
           });
 
->>>>>>> be715754
       final Iterable<Object[]> allSegments = Iterables.unmodifiableIterable(
           Iterables.concat(publishedSegments, availableSegments));
 
@@ -412,21 +347,13 @@
       private final long isAvailable;
       private final long isRealtime;
       private final long numReplicas;
-<<<<<<< HEAD
-      private final Long numRows;
-=======
       private final long numRows;
->>>>>>> be715754
 
       public PartialSegmentData(
           final long isAvailable,
           final long isRealtime,
           final long numReplicas,
-<<<<<<< HEAD
-          final Long numRows
-=======
           final long numRows
->>>>>>> be715754
       )
 
       {
@@ -451,11 +378,7 @@
         return numReplicas;
       }
 
-<<<<<<< HEAD
-      public Long getNumRows()
-=======
       public long getNumRows()
->>>>>>> be715754
       {
         return numRows;
       }
