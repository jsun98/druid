/*
 * Licensed to the Apache Software Foundation (ASF) under one
 * or more contributor license agreements.  See the NOTICE file
 * distributed with this work for additional information
 * regarding copyright ownership.  The ASF licenses this file
 * to you under the Apache License, Version 2.0 (the
 * "License"); you may not use this file except in compliance
 * with the License.  You may obtain a copy of the License at
 *
 *   http://www.apache.org/licenses/LICENSE-2.0
 *
 * Unless required by applicable law or agreed to in writing,
 * software distributed under the License is distributed on an
 * "AS IS" BASIS, WITHOUT WARRANTIES OR CONDITIONS OF ANY
 * KIND, either express or implied.  See the License for the
 * specific language governing permissions and limitations
 * under the License.
 */
package org.apache.druid.sql.calcite.schema;

import com.fasterxml.jackson.core.JsonProcessingException;
import com.fasterxml.jackson.core.type.TypeReference;
import com.fasterxml.jackson.databind.JavaType;
import com.fasterxml.jackson.databind.ObjectMapper;
import com.google.common.base.Function;
import com.google.common.base.Preconditions;
import com.google.common.collect.FluentIterable;
import com.google.common.collect.ImmutableMap;
import com.google.common.collect.Iterables;
import com.google.common.util.concurrent.FutureCallback;
import com.google.common.util.concurrent.Futures;
import com.google.common.util.concurrent.ListenableFuture;
import com.google.inject.Inject;
import org.apache.calcite.DataContext;
import org.apache.calcite.linq4j.DefaultEnumerable;
import org.apache.calcite.linq4j.Enumerable;
import org.apache.calcite.linq4j.Enumerator;
import org.apache.calcite.linq4j.Linq4j;
import org.apache.calcite.rel.type.RelDataType;
import org.apache.calcite.rel.type.RelDataTypeFactory;
import org.apache.calcite.schema.ScannableTable;
import org.apache.calcite.schema.Table;
import org.apache.calcite.schema.impl.AbstractSchema;
import org.apache.calcite.schema.impl.AbstractTable;
import org.apache.druid.client.ImmutableDruidServer;
import org.apache.druid.client.JsonParserIterator;
import org.apache.druid.client.TimelineServerView;
import org.apache.druid.client.coordinator.Coordinator;
import org.apache.druid.client.indexing.IndexingService;
import org.apache.druid.discovery.DruidLeaderClient;
import org.apache.druid.indexer.TaskStatusPlus;
import org.apache.druid.java.util.common.RE;
import org.apache.druid.java.util.common.StringUtils;
import org.apache.druid.java.util.common.parsers.CloseableIterator;
import org.apache.druid.java.util.emitter.EmittingLogger;
import org.apache.druid.java.util.http.client.Request;
import org.apache.druid.segment.column.ValueType;
import org.apache.druid.server.coordinator.BytesAccumulatingResponseHandler;
import org.apache.druid.server.security.Access;
import org.apache.druid.server.security.Action;
import org.apache.druid.server.security.AuthenticationResult;
import org.apache.druid.server.security.AuthorizationUtils;
import org.apache.druid.server.security.AuthorizerMapper;
import org.apache.druid.server.security.ForbiddenException;
import org.apache.druid.server.security.Resource;
import org.apache.druid.server.security.ResourceAction;
import org.apache.druid.server.security.ResourceType;
import org.apache.druid.sql.calcite.planner.PlannerContext;
import org.apache.druid.sql.calcite.table.RowSignature;
import org.apache.druid.timeline.DataSegment;
import org.jboss.netty.handler.codec.http.HttpMethod;

import javax.annotation.Nullable;
import javax.servlet.http.HttpServletResponse;
import java.io.IOException;
import java.io.InputStream;
import java.util.ArrayList;
import java.util.Collections;
import java.util.HashSet;
import java.util.Iterator;
import java.util.List;
import java.util.Map;
import java.util.Map.Entry;
import java.util.Set;
import java.util.stream.Collectors;

public class SystemSchema extends AbstractSchema
{
  public static final String NAME = "sys";
  private static final String SEGMENTS_TABLE = "segments";
  private static final String SERVERS_TABLE = "servers";
  private static final String SERVER_SEGMENTS_TABLE = "server_segments";
  private static final String TASKS_TABLE = "tasks";

  private static final EmittingLogger log = new EmittingLogger(SystemSchema.class);

  private static final RowSignature SEGMENTS_SIGNATURE = RowSignature
      .builder()
      .add("segment_id", ValueType.STRING)
      .add("datasource", ValueType.STRING)
      .add("start", ValueType.STRING)
      .add("end", ValueType.STRING)
      .add("size", ValueType.LONG)
      .add("version", ValueType.STRING)
      .add("partition_num", ValueType.STRING)
      .add("num_replicas", ValueType.LONG)
      .add("num_rows", ValueType.LONG)
      .add("is_published", ValueType.LONG)
      .add("is_available", ValueType.LONG)
      .add("is_realtime", ValueType.LONG)
      .add("payload", ValueType.STRING)
      .build();

  private static final RowSignature SERVERS_SIGNATURE = RowSignature
      .builder()
      .add("server", ValueType.STRING)
      .add("host", ValueType.STRING)
      .add("plaintext_port", ValueType.STRING)
      .add("tls_port", ValueType.STRING)
      .add("server_type", ValueType.STRING)
      .add("tier", ValueType.STRING)
      .add("curr_size", ValueType.LONG)
      .add("max_size", ValueType.LONG)
      .build();

  private static final RowSignature SERVER_SEGMENTS_SIGNATURE = RowSignature
      .builder()
      .add("server", ValueType.STRING)
      .add("segment_id", ValueType.STRING)
      .build();

  private static final RowSignature TASKS_SIGNATURE = RowSignature
      .builder()
      .add("task_id", ValueType.STRING)
      .add("type", ValueType.STRING)
      .add("datasource", ValueType.STRING)
      .add("created_time", ValueType.STRING)
      .add("queue_insertion_time", ValueType.STRING)
      .add("status", ValueType.STRING)
      .add("runner_status", ValueType.STRING)
      .add("duration", ValueType.LONG)
      .add("location", ValueType.STRING)
      .add("host", ValueType.STRING)
      .add("plaintext_port", ValueType.STRING)
      .add("tls_port", ValueType.STRING)
      .add("error_msg", ValueType.STRING)
      .build();

  private final Map<String, Table> tableMap;

  @Inject
  public SystemSchema(
      final DruidSchema druidSchema,
      final TimelineServerView serverView,
      final AuthorizerMapper authorizerMapper,
      final @Coordinator DruidLeaderClient coordinatorDruidLeaderClient,
      final @IndexingService DruidLeaderClient overlordDruidLeaderClient,
      final ObjectMapper jsonMapper
  )
  {
    Preconditions.checkNotNull(serverView, "serverView");
    BytesAccumulatingResponseHandler responseHandler = new BytesAccumulatingResponseHandler();
    this.tableMap = ImmutableMap.of(
        SEGMENTS_TABLE, new SegmentsTable(druidSchema, coordinatorDruidLeaderClient, jsonMapper, responseHandler, authorizerMapper),
        SERVERS_TABLE, new ServersTable(serverView, authorizerMapper),
        SERVER_SEGMENTS_TABLE, new ServerSegmentsTable(serverView, authorizerMapper),
        TASKS_TABLE, new TasksTable(overlordDruidLeaderClient, jsonMapper, responseHandler, authorizerMapper)
    );
  }

  @Override
  public Map<String, Table> getTableMap()
  {
    return tableMap;
  }

  static class SegmentsTable extends AbstractTable implements ScannableTable
  {
    private final DruidSchema druidSchema;
    private final DruidLeaderClient druidLeaderClient;
    private final ObjectMapper jsonMapper;
    private final BytesAccumulatingResponseHandler responseHandler;
    private final AuthorizerMapper authorizerMapper;

    public SegmentsTable(
        DruidSchema druidSchemna,
        DruidLeaderClient druidLeaderClient,
        ObjectMapper jsonMapper,
        BytesAccumulatingResponseHandler responseHandler,
        AuthorizerMapper authorizerMapper
    )
    {
      this.druidSchema = druidSchemna;
      this.druidLeaderClient = druidLeaderClient;
      this.jsonMapper = jsonMapper;
      this.responseHandler = responseHandler;
      this.authorizerMapper = authorizerMapper;
    }

    @Override
    public RelDataType getRowType(RelDataTypeFactory typeFactory)
    {
      return SEGMENTS_SIGNATURE.getRelDataType(typeFactory);
    }

    @Override
    public TableType getJdbcTableType()
    {
      return TableType.SYSTEM_TABLE;
    }

    @Override
    public Enumerable<Object[]> scan(DataContext root)
    {
      //get available segments from druidSchema
      final Map<DataSegment, SegmentMetadataHolder> availableSegmentMetadata = druidSchema.getSegmentMetadata();
      final Iterator<Entry<DataSegment, SegmentMetadataHolder>> availableSegmentEntries = availableSegmentMetadata.entrySet()
                                                                                                                  .iterator();

      // in memory map to store segment data from available segments
      final Map<String, PartialSegmentData> partialSegmentDataMap = availableSegmentMetadata.values().stream().collect(
          Collectors.toMap(
              SegmentMetadataHolder::getSegmentId,
              h -> new PartialSegmentData(h.isAvailable(), h.isRealtime(), h.getNumReplicas(), h.getNumRows())
          ));

      //get published segments from coordinator
      final JsonParserIterator<DataSegment> metadataSegments = getMetadataSegments(
          druidLeaderClient,
          jsonMapper,
          responseHandler
      );

      final Set<String> segmentsAlreadySeen = new HashSet<>();

      final FluentIterable<Object[]> publishedSegments = FluentIterable
          .from(() -> getAuthorizedPublishedSegments(
              metadataSegments,
              root
          ))
          .transform(val -> {
            try {
              segmentsAlreadySeen.add(val.getIdentifier());
              final PartialSegmentData partialSegmentData = partialSegmentDataMap.get(val.getIdentifier());
              long numReplicas = 0L, numRows = 0L, isRealtime = 0L, isAvailable = 1L;
              if (partialSegmentData != null) {
                numReplicas = partialSegmentData.getNumReplicas();
                numRows = partialSegmentData.getNumRows();
                isAvailable = partialSegmentData.isAvailable();
                isRealtime = partialSegmentData.isRealtime();
              }
              return new Object[]{
                  val.getIdentifier(),
                  val.getDataSource(),
                  val.getInterval().getStart(),
                  val.getInterval().getEnd(),
                  val.getSize(),
                  val.getVersion(),
                  val.getShardSpec().getPartitionNum(),
                  numReplicas,
                  numRows,
                  1L, //is_published is true for published segments
                  isAvailable,
                  isRealtime,
                  jsonMapper.writeValueAsString(val)
              };
            }
            catch (JsonProcessingException e) {
              throw new RE(e, "Error getting segment payload for segment %s", val.getIdentifier());
            }
          });

      final FluentIterable<Object[]> availableSegments = FluentIterable
          .from(() -> getAuthorizedAvailableSegments(
              availableSegmentEntries,
              root
          ))
          .transform(val -> {
            try {
              if (segmentsAlreadySeen.contains(val.getKey().getIdentifier())) {
                return null;
              }
              return new Object[]{
                  val.getKey().getIdentifier(),
                  val.getKey().getDataSource(),
                  val.getKey().getInterval().getStart(),
                  val.getKey().getInterval().getEnd(),
                  val.getKey().getSize(),
                  val.getKey().getVersion(),
                  val.getKey().getShardSpec().getPartitionNum(),
                  partialSegmentDataMap.get(val.getKey().getIdentifier()) == null ? 0L
                    : partialSegmentDataMap.get(val.getKey().getIdentifier()).getNumReplicas(),
                  val.getValue().getNumRows(),
                  val.getValue().isPublished(),
                  val.getValue().isAvailable(),
                  val.getValue().isRealtime(),
                  jsonMapper.writeValueAsString(val.getKey())
              };
            }
            catch (JsonProcessingException e) {
              throw new RE(e, "Error getting segment payload for segment %s", val.getKey().getIdentifier());
            }
          });

      final Iterable<Object[]> allSegments = Iterables.unmodifiableIterable(
          Iterables.concat(publishedSegments, availableSegments)
      );

      return Linq4j.asEnumerable(allSegments).where(t -> t != null);

    }

    private Iterator<Entry<DataSegment, SegmentMetadataHolder>> getAuthorizedAvailableSegments(
        Iterator<Entry<DataSegment, SegmentMetadataHolder>> availableSegmentEntries,
        DataContext root
    )
    {
      final AuthenticationResult authenticationResult =
          (AuthenticationResult) root.get(PlannerContext.DATA_CTX_AUTHENTICATION_RESULT);

      Function<Entry<DataSegment, SegmentMetadataHolder>, Iterable<ResourceAction>> raGenerator = segment -> Collections
          .singletonList(AuthorizationUtils.DATASOURCE_READ_RA_GENERATOR.apply(segment.getKey().getDataSource()));

      final Iterable<Entry<DataSegment, SegmentMetadataHolder>> authorizedSegments =
          AuthorizationUtils.filterAuthorizedResources(
              authenticationResult,
              () -> availableSegmentEntries,
              raGenerator,
              authorizerMapper
          );

      return authorizedSegments.iterator();
    }

    private CloseableIterator<DataSegment> getAuthorizedPublishedSegments(
        JsonParserIterator<DataSegment> it,
        DataContext root
    )
    {
      final AuthenticationResult authenticationResult =
          (AuthenticationResult) root.get(PlannerContext.DATA_CTX_AUTHENTICATION_RESULT);

      Function<DataSegment, Iterable<ResourceAction>> raGenerator = segment -> Collections.singletonList(
          AuthorizationUtils.DATASOURCE_READ_RA_GENERATOR.apply(segment.getDataSource()));

      final Iterable<DataSegment> authorizedSegments = AuthorizationUtils.filterAuthorizedResources(
          authenticationResult,
          () -> it,
          raGenerator,
          authorizerMapper
      );

      return wrap(authorizedSegments.iterator(), it);
    }

    private static class PartialSegmentData
    {
      private final long isAvailable;
      private final long isRealtime;
      private final long numReplicas;
      private final long numRows;

      public PartialSegmentData(
          final long isAvailable,
          final long isRealtime,
          final long numReplicas,
          final long numRows
      )

      {
        this.isAvailable = isAvailable;
        this.isRealtime = isRealtime;
        this.numReplicas = numReplicas;
        this.numRows = numRows;
      }

      public long isAvailable()
      {
        return isAvailable;
      }

      public long isRealtime()
      {
        return isRealtime;
      }

      public long getNumReplicas()
      {
        return numReplicas;
      }

      public long getNumRows()
      {
        return numRows;
      }
    }
  }

  // Note that coordinator must be up to get segments
  private static JsonParserIterator<DataSegment> getMetadataSegments(
      DruidLeaderClient coordinatorClient,
      ObjectMapper jsonMapper,
      BytesAccumulatingResponseHandler responseHandler
  )
  {

    Request request;
    try {
      request = coordinatorClient.makeRequest(
          HttpMethod.GET,
          StringUtils.format("/druid/coordinator/v1/metadata/segments"),
          false
      );
    }
    catch (IOException e) {
      throw new RuntimeException(e);
    }
    ListenableFuture<InputStream> future = coordinatorClient.goAsync(
        request,
        responseHandler
    );
<<<<<<< HEAD
    checkResponse(future, request, responseHandler);
=======
>>>>>>> 2ebdce20

    final JavaType typeRef = jsonMapper.getTypeFactory().constructType(new TypeReference<DataSegment>()
    {
    });
    return new JsonParserIterator<>(
        typeRef,
        future,
        request.getUrl().toString(),
        null,
        request.getUrl().getHost(),
        jsonMapper,
        responseHandler
    );
  }

  static class ServersTable extends AbstractTable implements ScannableTable
  {
    private final TimelineServerView serverView;
    private final AuthorizerMapper authorizerMapper;

    public ServersTable(TimelineServerView serverView, AuthorizerMapper authorizerMapper)
    {
      this.serverView = serverView;
      this.authorizerMapper = authorizerMapper;
    }

    @Override
    public RelDataType getRowType(RelDataTypeFactory typeFactory)
    {
      return SERVERS_SIGNATURE.getRelDataType(typeFactory);
    }

    @Override
    public TableType getJdbcTableType()
    {
      return TableType.SYSTEM_TABLE;
    }

    @Override
    public Enumerable<Object[]> scan(DataContext root)
    {
      final List<ImmutableDruidServer> druidServers = serverView.getDruidServers();
      final AuthenticationResult authenticationResult =
          (AuthenticationResult) root.get(PlannerContext.DATA_CTX_AUTHENTICATION_RESULT);
      final Access access = AuthorizationUtils.authorizeAllResourceActions(
          authenticationResult,
          Collections.singletonList(new ResourceAction(new Resource("STATE", ResourceType.STATE), Action.READ)),
          authorizerMapper
      );
      if (!access.isAllowed()) {
        throw new ForbiddenException("Insufficient permission to view servers :" + access.toString());
      }
      final FluentIterable<Object[]> results = FluentIterable
          .from(druidServers)
          .transform(val -> new Object[]{
              val.getHost(),
              val.getHost().split(":")[0],
              val.getHostAndPort() == null ? -1 : val.getHostAndPort().split(":")[1],
              val.getHostAndTlsPort() == null ? -1 : val.getHostAndTlsPort().split(":")[1],
              val.getType(),
              val.getTier(),
              val.getCurrSize(),
              val.getMaxSize()
          });
      return Linq4j.asEnumerable(results);
    }
  }

  static class ServerSegmentsTable extends AbstractTable implements ScannableTable
  {
    private final TimelineServerView serverView;
    final AuthorizerMapper authorizerMapper;

    public ServerSegmentsTable(TimelineServerView serverView, AuthorizerMapper authorizerMapper)
    {
      this.serverView = serverView;
      this.authorizerMapper = authorizerMapper;
    }

    @Override
    public RelDataType getRowType(RelDataTypeFactory typeFactory)
    {
      return SERVER_SEGMENTS_SIGNATURE.getRelDataType(typeFactory);
    }

    @Override
    public TableType getJdbcTableType()
    {
      return TableType.SYSTEM_TABLE;
    }

    @Override
    public Enumerable<Object[]> scan(DataContext root)
    {
      final List<Object[]> rows = new ArrayList<>();
      final List<ImmutableDruidServer> druidServers = serverView.getDruidServers();
      final int serverSegmentsTableSize = SERVER_SEGMENTS_SIGNATURE.getRowOrder().size();
      for (ImmutableDruidServer druidServer : druidServers) {
        final Map<String, DataSegment> segmentMap = druidServer.getSegments();
        for (DataSegment segment : segmentMap.values()) {
          Object[] row = new Object[serverSegmentsTableSize];
          row[0] = druidServer.getHost();
          row[1] = segment.getIdentifier();
          rows.add(row);
        }
      }
      return Linq4j.asEnumerable(rows);
    }
  }

  static class TasksTable extends AbstractTable implements ScannableTable
  {
    private final DruidLeaderClient druidLeaderClient;
    private final ObjectMapper jsonMapper;
    private final BytesAccumulatingResponseHandler responseHandler;
    private final AuthorizerMapper authorizerMapper;

    public TasksTable(
        DruidLeaderClient druidLeaderClient,
        ObjectMapper jsonMapper,
        BytesAccumulatingResponseHandler responseHandler,
        AuthorizerMapper authorizerMapper
    )
    {
      this.druidLeaderClient = druidLeaderClient;
      this.jsonMapper = jsonMapper;
      this.responseHandler = responseHandler;
      this.authorizerMapper = authorizerMapper;
    }

    @Override
    public RelDataType getRowType(RelDataTypeFactory typeFactory)
    {
      return TASKS_SIGNATURE.getRelDataType(typeFactory);
    }

    @Override
    public TableType getJdbcTableType()
    {
      return TableType.SYSTEM_TABLE;
    }

    @Override
    public Enumerable<Object[]> scan(DataContext root)
    {
      class TasksEnumerable extends DefaultEnumerable<Object[]>
      {
        private final CloseableIterator<TaskStatusPlus> it;

        public TasksEnumerable(JsonParserIterator<TaskStatusPlus> tasks)
        {
          this.it = getAuthorizedTasks(tasks, root);
        }

        @Override
        public Iterator<Object[]> iterator()
        {
          throw new UnsupportedOperationException("Do not use iterator(), it cannot be closed.");
        }

        @Override
        public Enumerator<Object[]> enumerator()
        {
          return new Enumerator<Object[]>()
          {
            @Override
            public Object[] current()
            {
              TaskStatusPlus task = it.next();
              return new Object[]{task.getId(),
                                  task.getType(),
                                  task.getDataSource(),
                                  task.getCreatedTime(),
                                  task.getQueueInsertionTime(),
                                  task.getStatusCode(),
                                  task.getRunnerStatusCode(),
                                  task.getDuration(),
                                  task.getLocation().getHost() + ":" + (task.getLocation().getTlsPort()
                                                                          == -1
                                                                          ? task.getLocation()
                                                                                .getPort()
                                                                          : task.getLocation().getTlsPort()),
                                  task.getLocation().getHost(),
                                  task.getLocation().getPort(),
                                  task.getLocation().getTlsPort(),
                                  task.getErrorMsg()};
            }

            @Override
            public boolean moveNext()
            {
              return it.hasNext();
            }

            @Override
            public void reset()
            {

            }

            @Override
            public void close()
            {
              try {
                it.close();
              }
              catch (IOException e) {
                throw new RuntimeException(e);
              }
            }
          };
        }
      }

      return new TasksEnumerable(getTasks(druidLeaderClient, jsonMapper, responseHandler));
    }

    private CloseableIterator<TaskStatusPlus> getAuthorizedTasks(JsonParserIterator<TaskStatusPlus> it, DataContext root)
    {
      final AuthenticationResult authenticationResult =
          (AuthenticationResult) root.get(PlannerContext.DATA_CTX_AUTHENTICATION_RESULT);

      Function<TaskStatusPlus, Iterable<ResourceAction>> raGenerator = task -> Collections.singletonList(
          AuthorizationUtils.DATASOURCE_READ_RA_GENERATOR.apply(task.getDataSource()));

      final Iterable<TaskStatusPlus> authorizedTasks = AuthorizationUtils.filterAuthorizedResources(
          authenticationResult,
          () -> it,
          raGenerator,
          authorizerMapper
      );

      return wrap(authorizedTasks.iterator(), it);
    }

  }

  //Note that overlord must be up to get tasks
  private static JsonParserIterator<TaskStatusPlus> getTasks(
      DruidLeaderClient indexingServiceClient,
      ObjectMapper jsonMapper,
      BytesAccumulatingResponseHandler responseHandler
  )
  {

    Request request;
    try {
      request = indexingServiceClient.makeRequest(
          HttpMethod.GET,
          StringUtils.format("/druid/indexer/v1/tasks"),
          false
      );
    }
    catch (IOException e) {
      throw new RuntimeException(e);
    }
    ListenableFuture<InputStream> future = indexingServiceClient.goAsync(
        request,
        responseHandler
    );
<<<<<<< HEAD
    checkResponse(future, request, responseHandler);
    
=======

>>>>>>> 2ebdce20
    final JavaType typeRef = jsonMapper.getTypeFactory().constructType(new TypeReference<TaskStatusPlus>()
    {
    });
    return new JsonParserIterator<>(
        typeRef,
        future,
        request.getUrl().toString(),
        null,
        request.getUrl().getHost(),
        jsonMapper,
        responseHandler
    );
  }

  private static void checkResponse(
      ListenableFuture<InputStream> future,
      Request request,
      BytesAccumulatingResponseHandler responseHandler
  )
  {
    Futures.addCallback(
        future,
        new FutureCallback<InputStream>()
        {
          @Override
          public void onSuccess(@Nullable InputStream result)
          {
            if (responseHandler.getStatus() == HttpServletResponse.SC_NO_CONTENT) {
              log.debug("Received NO CONTENT response from [%s]", request.getUrl().getHost());
              return;
            } else if (responseHandler.getStatus() != HttpServletResponse.SC_OK) {
              logRequestFailure(new RE("Unexpected Response Status."));
              return;
            }
            log.debug("Finished reading response from [%s]", request.getUrl().getHost());
          }

          @Override
          public void onFailure(Throwable t)
          {
            logRequestFailure(t);
          }

          private void logRequestFailure(Throwable t)
          {
            log.error(
                t,
                "Request[%s] Failed with status[%s]. Reason[%s].",
                request.getUrl(),
                responseHandler.getStatus(),
                responseHandler.getDescription()
            );
          }
        }
    );
  }

  private static <T> CloseableIterator<T> wrap(Iterator<T> iterator, JsonParserIterator<T> it)
  {
    return new CloseableIterator<T>()
    {
      @Override
      public boolean hasNext()
      {
        final boolean hasNext = iterator.hasNext();
        if (!hasNext) {
          try {
            it.close();
          }
          catch (IOException e) {
            throw new RuntimeException(e);
          }
        }
        return hasNext;
      }

      @Override
      public T next()
      {
        return iterator.next();
      }

      @Override
      public void close() throws IOException
      {
        it.close();
      }
    };
  }

}<|MERGE_RESOLUTION|>--- conflicted
+++ resolved
@@ -27,8 +27,6 @@
 import com.google.common.collect.FluentIterable;
 import com.google.common.collect.ImmutableMap;
 import com.google.common.collect.Iterables;
-import com.google.common.util.concurrent.FutureCallback;
-import com.google.common.util.concurrent.Futures;
 import com.google.common.util.concurrent.ListenableFuture;
 import com.google.inject.Inject;
 import org.apache.calcite.DataContext;
@@ -70,8 +68,6 @@
 import org.apache.druid.timeline.DataSegment;
 import org.jboss.netty.handler.codec.http.HttpMethod;
 
-import javax.annotation.Nullable;
-import javax.servlet.http.HttpServletResponse;
 import java.io.IOException;
 import java.io.InputStream;
 import java.util.ArrayList;
@@ -419,10 +415,6 @@
         request,
         responseHandler
     );
-<<<<<<< HEAD
-    checkResponse(future, request, responseHandler);
-=======
->>>>>>> 2ebdce20
 
     final JavaType typeRef = jsonMapper.getTypeFactory().constructType(new TypeReference<DataSegment>()
     {
@@ -683,12 +675,7 @@
         request,
         responseHandler
     );
-<<<<<<< HEAD
-    checkResponse(future, request, responseHandler);
-    
-=======
-
->>>>>>> 2ebdce20
+
     final JavaType typeRef = jsonMapper.getTypeFactory().constructType(new TypeReference<TaskStatusPlus>()
     {
     });
@@ -703,49 +690,6 @@
     );
   }
 
-  private static void checkResponse(
-      ListenableFuture<InputStream> future,
-      Request request,
-      BytesAccumulatingResponseHandler responseHandler
-  )
-  {
-    Futures.addCallback(
-        future,
-        new FutureCallback<InputStream>()
-        {
-          @Override
-          public void onSuccess(@Nullable InputStream result)
-          {
-            if (responseHandler.getStatus() == HttpServletResponse.SC_NO_CONTENT) {
-              log.debug("Received NO CONTENT response from [%s]", request.getUrl().getHost());
-              return;
-            } else if (responseHandler.getStatus() != HttpServletResponse.SC_OK) {
-              logRequestFailure(new RE("Unexpected Response Status."));
-              return;
-            }
-            log.debug("Finished reading response from [%s]", request.getUrl().getHost());
-          }
-
-          @Override
-          public void onFailure(Throwable t)
-          {
-            logRequestFailure(t);
-          }
-
-          private void logRequestFailure(Throwable t)
-          {
-            log.error(
-                t,
-                "Request[%s] Failed with status[%s]. Reason[%s].",
-                request.getUrl(),
-                responseHandler.getStatus(),
-                responseHandler.getDescription()
-            );
-          }
-        }
-    );
-  }
-
   private static <T> CloseableIterator<T> wrap(Iterator<T> iterator, JsonParserIterator<T> it)
   {
     return new CloseableIterator<T>()
