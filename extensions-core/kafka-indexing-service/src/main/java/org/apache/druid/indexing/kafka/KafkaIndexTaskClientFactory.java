/*
 * Licensed to the Apache Software Foundation (ASF) under one
 * or more contributor license agreements.  See the NOTICE file
 * distributed with this work for additional information
 * regarding copyright ownership.  The ASF licenses this file
 * to you under the Apache License, Version 2.0 (the
 * "License"); you may not use this file except in compliance
 * with the License.  You may obtain a copy of the License at
 *
 *   http://www.apache.org/licenses/LICENSE-2.0
 *
 * Unless required by applicable law or agreed to in writing,
 * software distributed under the License is distributed on an
 * "AS IS" BASIS, WITHOUT WARRANTIES OR CONDITIONS OF ANY
 * KIND, either express or implied.  See the License for the
 * specific language governing permissions and limitations
 * under the License.
 */

package org.apache.druid.indexing.kafka;

import com.fasterxml.jackson.databind.ObjectMapper;
import com.google.inject.Inject;
import org.apache.druid.guice.annotations.EscalatedGlobal;
import org.apache.druid.guice.annotations.Json;
import org.apache.druid.indexing.common.TaskInfoProvider;
import org.apache.druid.indexing.seekablestream.SeekableStreamIndexTaskClientFactory;
import org.apache.druid.java.util.http.client.HttpClient;
import org.joda.time.Duration;

public class KafkaIndexTaskClientFactory extends SeekableStreamIndexTaskClientFactory<KafkaIndexTaskClient>
{
  @Inject
  public KafkaIndexTaskClientFactory(
      @EscalatedGlobal HttpClient httpClient,
      @Json ObjectMapper mapper
  )
  {
<<<<<<< HEAD
    super(
        httpClient,
        mapper
    );
=======
    super(httpClient, mapper);
>>>>>>> 1568b3f4
  }

  @Override
  public KafkaIndexTaskClient build(
      TaskInfoProvider taskInfoProvider,
      String dataSource,
      int numThreads,
      Duration httpTimeout,
      long numRetries
  )
  {
    return new KafkaIndexTaskClient(
        getHttpClient(),
        getMapper(),
        taskInfoProvider,
        dataSource,
        numThreads,
        httpTimeout,
        numRetries
    );
  }
}<|MERGE_RESOLUTION|>--- conflicted
+++ resolved
@@ -36,14 +36,7 @@
       @Json ObjectMapper mapper
   )
   {
-<<<<<<< HEAD
-    super(
-        httpClient,
-        mapper
-    );
-=======
     super(httpClient, mapper);
->>>>>>> 1568b3f4
   }
 
   @Override
