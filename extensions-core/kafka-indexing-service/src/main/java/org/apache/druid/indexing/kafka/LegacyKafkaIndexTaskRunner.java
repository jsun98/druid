--- conflicted
+++ resolved
@@ -333,11 +333,7 @@
             {
               return ImmutableMap.of(
                   METADATA_NEXT_PARTITIONS, new SeekableStreamPartitions<>(
-<<<<<<< HEAD
-                      ioConfig.getStartPartitions().getTopic(),
-=======
                       ioConfig.getStartPartitions().getStream(),
->>>>>>> 1568b3f4
                       snapshot
                   )
               );
