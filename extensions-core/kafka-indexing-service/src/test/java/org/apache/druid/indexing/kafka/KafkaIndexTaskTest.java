/*
 * Licensed to the Apache Software Foundation (ASF) under one
 * or more contributor license agreements.  See the NOTICE file
 * distributed with this work for additional information
 * regarding copyright ownership.  The ASF licenses this file
 * to you under the Apache License, Version 2.0 (the
 * "License"); you may not use this file except in compliance
 * with the License.  You may obtain a copy of the License at
 *
 *   http://www.apache.org/licenses/LICENSE-2.0
 *
 * Unless required by applicable law or agreed to in writing,
 * software distributed under the License is distributed on an
 * "AS IS" BASIS, WITHOUT WARRANTIES OR CONDITIONS OF ANY
 * KIND, either express or implied.  See the License for the
 * specific language governing permissions and limitations
 * under the License.
 */

package org.apache.druid.indexing.kafka;

import com.fasterxml.jackson.core.type.TypeReference;
import com.fasterxml.jackson.databind.Module;
import com.fasterxml.jackson.databind.ObjectMapper;
import com.google.common.base.Predicate;
import com.google.common.base.Predicates;
import com.google.common.base.Throwables;
import com.google.common.collect.FluentIterable;
import com.google.common.collect.ImmutableList;
import com.google.common.collect.ImmutableMap;
import com.google.common.collect.ImmutableSet;
import com.google.common.collect.Iterables;
import com.google.common.io.Files;
import com.google.common.util.concurrent.ListenableFuture;
import com.google.common.util.concurrent.ListeningExecutorService;
import com.google.common.util.concurrent.MoreExecutors;
import org.apache.curator.test.TestingCluster;
import org.apache.druid.client.cache.CacheConfig;
import org.apache.druid.client.cache.CachePopulatorStats;
import org.apache.druid.client.cache.MapCache;
import org.apache.druid.data.input.impl.DimensionsSpec;
import org.apache.druid.data.input.impl.FloatDimensionSchema;
import org.apache.druid.data.input.impl.JSONParseSpec;
import org.apache.druid.data.input.impl.LongDimensionSchema;
import org.apache.druid.data.input.impl.StringDimensionSchema;
import org.apache.druid.data.input.impl.StringInputRowParser;
import org.apache.druid.data.input.impl.TimestampSpec;
import org.apache.druid.discovery.DataNodeService;
import org.apache.druid.discovery.DruidNodeAnnouncer;
import org.apache.druid.discovery.LookupNodeService;
import org.apache.druid.indexer.TaskState;
import org.apache.druid.indexer.TaskStatus;
import org.apache.druid.indexing.common.Counters;
import org.apache.druid.indexing.common.IngestionStatsAndErrorsTaskReportData;
import org.apache.druid.indexing.common.SegmentLoaderFactory;
import org.apache.druid.indexing.common.TaskLock;
import org.apache.druid.indexing.common.TaskReport;
import org.apache.druid.indexing.common.TaskReportFileWriter;
import org.apache.druid.indexing.common.TaskToolbox;
import org.apache.druid.indexing.common.TaskToolboxFactory;
import org.apache.druid.indexing.common.TestUtils;
import org.apache.druid.indexing.common.actions.LocalTaskActionClientFactory;
import org.apache.druid.indexing.common.actions.TaskActionClientFactory;
import org.apache.druid.indexing.common.actions.TaskActionToolbox;
import org.apache.druid.indexing.common.actions.TaskAuditLogConfig;
import org.apache.druid.indexing.common.config.TaskConfig;
import org.apache.druid.indexing.common.config.TaskStorageConfig;
import org.apache.druid.indexing.common.stats.RowIngestionMeters;
import org.apache.druid.indexing.common.stats.RowIngestionMetersFactory;
import org.apache.druid.indexing.common.task.IndexTaskTest;
import org.apache.druid.indexing.common.task.Task;
import org.apache.druid.indexing.kafka.supervisor.KafkaSupervisor;
import org.apache.druid.indexing.kafka.test.TestBroker;
import org.apache.druid.indexing.overlord.DataSourceMetadata;
import org.apache.druid.indexing.overlord.IndexerMetadataStorageCoordinator;
import org.apache.druid.indexing.overlord.MetadataTaskStorage;
import org.apache.druid.indexing.overlord.TaskLockbox;
import org.apache.druid.indexing.overlord.TaskStorage;
import org.apache.druid.indexing.overlord.supervisor.SupervisorManager;
import org.apache.druid.indexing.seekablestream.SeekableStreamIndexTask;
import org.apache.druid.indexing.seekablestream.SeekableStreamPartitions;
import org.apache.druid.indexing.test.TestDataSegmentAnnouncer;
import org.apache.druid.indexing.test.TestDataSegmentKiller;
import org.apache.druid.java.util.common.CompressionUtils;
import org.apache.druid.java.util.common.DateTimes;
import org.apache.druid.java.util.common.ISE;
import org.apache.druid.java.util.common.Intervals;
import org.apache.druid.java.util.common.StringUtils;
import org.apache.druid.java.util.common.concurrent.Execs;
import org.apache.druid.java.util.common.granularity.Granularities;
import org.apache.druid.java.util.common.logger.Logger;
import org.apache.druid.java.util.common.parsers.JSONPathSpec;
import org.apache.druid.java.util.emitter.EmittingLogger;
import org.apache.druid.java.util.emitter.core.NoopEmitter;
import org.apache.druid.java.util.emitter.service.ServiceEmitter;
import org.apache.druid.java.util.metrics.MonitorScheduler;
import org.apache.druid.math.expr.ExprMacroTable;
import org.apache.druid.metadata.DerbyMetadataStorageActionHandlerFactory;
import org.apache.druid.metadata.EntryExistsException;
import org.apache.druid.metadata.IndexerSQLMetadataStorageCoordinator;
import org.apache.druid.metadata.TestDerbyConnector;
import org.apache.druid.query.DefaultQueryRunnerFactoryConglomerate;
import org.apache.druid.query.Druids;
import org.apache.druid.query.IntervalChunkingQueryRunnerDecorator;
import org.apache.druid.query.Query;
import org.apache.druid.query.QueryPlus;
import org.apache.druid.query.QueryRunner;
import org.apache.druid.query.QueryRunnerFactoryConglomerate;
import org.apache.druid.query.QueryToolChest;
import org.apache.druid.query.Result;
import org.apache.druid.query.SegmentDescriptor;
import org.apache.druid.query.aggregation.AggregatorFactory;
import org.apache.druid.query.aggregation.CountAggregatorFactory;
import org.apache.druid.query.aggregation.DoubleSumAggregatorFactory;
import org.apache.druid.query.aggregation.LongSumAggregatorFactory;
import org.apache.druid.query.filter.SelectorDimFilter;
import org.apache.druid.query.timeseries.TimeseriesQuery;
import org.apache.druid.query.timeseries.TimeseriesQueryEngine;
import org.apache.druid.query.timeseries.TimeseriesQueryQueryToolChest;
import org.apache.druid.query.timeseries.TimeseriesQueryRunnerFactory;
import org.apache.druid.query.timeseries.TimeseriesResultValue;
import org.apache.druid.segment.DimensionHandlerUtils;
import org.apache.druid.segment.IndexIO;
import org.apache.druid.segment.QueryableIndex;
import org.apache.druid.segment.TestHelper;
import org.apache.druid.segment.column.DictionaryEncodedColumn;
import org.apache.druid.segment.indexing.DataSchema;
import org.apache.druid.segment.indexing.granularity.UniformGranularitySpec;
import org.apache.druid.segment.loading.DataSegmentPusher;
import org.apache.druid.segment.loading.LocalDataSegmentPusher;
import org.apache.druid.segment.loading.LocalDataSegmentPusherConfig;
import org.apache.druid.segment.loading.SegmentLoaderConfig;
import org.apache.druid.segment.loading.SegmentLoaderLocalCacheManager;
import org.apache.druid.segment.loading.StorageLocationConfig;
import org.apache.druid.segment.realtime.appenderator.AppenderatorImpl;
import org.apache.druid.segment.realtime.plumber.SegmentHandoffNotifier;
import org.apache.druid.segment.realtime.plumber.SegmentHandoffNotifierFactory;
import org.apache.druid.segment.transform.ExpressionTransform;
import org.apache.druid.segment.transform.TransformSpec;
import org.apache.druid.server.DruidNode;
import org.apache.druid.server.coordination.DataSegmentServerAnnouncer;
import org.apache.druid.server.coordination.ServerType;
import org.apache.druid.timeline.DataSegment;
import org.apache.kafka.clients.producer.KafkaProducer;
import org.apache.kafka.clients.producer.ProducerRecord;
import org.easymock.EasyMock;
import org.joda.time.Interval;
import org.joda.time.Period;
import org.junit.After;
import org.junit.AfterClass;
import org.junit.Assert;
import org.junit.Before;
import org.junit.BeforeClass;
import org.junit.Rule;
import org.junit.Test;
import org.junit.rules.TemporaryFolder;
import org.junit.runner.RunWith;
import org.junit.runners.Parameterized;

import javax.annotation.Nullable;
import java.io.File;
import java.io.IOException;
import java.lang.reflect.InvocationTargetException;
import java.lang.reflect.Method;
import java.nio.charset.StandardCharsets;
import java.util.ArrayList;
import java.util.Arrays;
import java.util.HashMap;
import java.util.HashSet;
import java.util.List;
import java.util.Map;
import java.util.Objects;
import java.util.Set;
import java.util.TreeMap;
import java.util.concurrent.Executor;
import java.util.concurrent.Executors;
import java.util.concurrent.TimeUnit;
import java.util.concurrent.TimeoutException;

@RunWith(Parameterized.class)
public class KafkaIndexTaskTest
{
  private static final Logger log = new Logger(KafkaIndexTaskTest.class);
  private static final ObjectMapper objectMapper = TestHelper.makeJsonMapper();
  private static final long POLL_RETRY_MS = 100;

  private static TestingCluster zkServer;
  private static TestBroker kafkaServer;
  private static ServiceEmitter emitter;
  private static ListeningExecutorService taskExec;
  private static int topicPostfix;

  private final List<Task> runningTasks = new ArrayList<>();

  private long handoffConditionTimeout = 0;
  private boolean reportParseExceptions = false;
  private boolean logParseExceptions = true;
  private Integer maxParseExceptions = null;
  private Integer maxSavedParseExceptions = null;
  private boolean resetOffsetAutomatically = false;
  private boolean doHandoff = true;
  private Integer maxRowsPerSegment = null;
  private Long maxTotalRows = null;
  private Period intermediateHandoffPeriod = null;

  private TaskToolboxFactory toolboxFactory;
  private IndexerMetadataStorageCoordinator metadataStorageCoordinator;
  private TaskStorage taskStorage;
  private TaskLockbox taskLockbox;
  private File directory;
  private String topic;
  private List<ProducerRecord<byte[], byte[]>> records;
  private final boolean isIncrementalHandoffSupported;
  private final Set<Integer> checkpointRequestsHash = new HashSet<>();
  private File reportsFile;
  private RowIngestionMetersFactory rowIngestionMetersFactory;

  private int handoffCount = 0;

  // This should be removed in versions greater that 0.12.x
  // isIncrementalHandoffSupported should always be set to true in those later versions
  @Parameterized.Parameters(name = "isIncrementalHandoffSupported = {0}")
  public static Iterable<Object[]> constructorFeeder()
  {
    return ImmutableList.of(new Object[]{true}, new Object[]{false});
  }

  public KafkaIndexTaskTest(boolean isIncrementalHandoffSupported)
  {
    this.isIncrementalHandoffSupported = isIncrementalHandoffSupported;
  }

  private static final DataSchema DATA_SCHEMA = new DataSchema(
      "test_ds",
      objectMapper.convertValue(
          new StringInputRowParser(
              new JSONParseSpec(
                  new TimestampSpec("timestamp", "iso", null),
                  new DimensionsSpec(
                      Arrays.asList(
                          new StringDimensionSchema("dim1"),
                          new StringDimensionSchema("dim1t"),
                          new StringDimensionSchema("dim2"),
                          new LongDimensionSchema("dimLong"),
                          new FloatDimensionSchema("dimFloat")
                      ),
                      null,
                      null
                  ),
                  new JSONPathSpec(true, ImmutableList.of()),
                  ImmutableMap.of()
              ),
              StandardCharsets.UTF_8.name()
          ),
          Map.class
      ),
      new AggregatorFactory[]{
          new DoubleSumAggregatorFactory("met1sum", "met1"),
          new CountAggregatorFactory("rows")
      },
      new UniformGranularitySpec(Granularities.DAY, Granularities.NONE, null),
      null,
      objectMapper
  );

  private static List<ProducerRecord<byte[], byte[]>> generateRecords(String topic)
  {
    return ImmutableList.of(
        new ProducerRecord<>(topic, 0, null, JB("2008", "a", "y", "10", "20.0", "1.0")),
        new ProducerRecord<>(topic, 0, null, JB("2009", "b", "y", "10", "20.0", "1.0")),
        new ProducerRecord<>(topic, 0, null, JB("2010", "c", "y", "10", "20.0", "1.0")),
        new ProducerRecord<>(topic, 0, null, JB("2011", "d", "y", "10", "20.0", "1.0")),
        new ProducerRecord<>(topic, 0, null, JB("2011", "e", "y", "10", "20.0", "1.0")),
        new ProducerRecord<>(topic, 0, null, JB("246140482-04-24T15:36:27.903Z", "x", "z", "10", "20.0", "1.0")),
        new ProducerRecord<>(topic, 0, null, StringUtils.toUtf8("unparseable")),
        new ProducerRecord<>(topic, 0, null, StringUtils.toUtf8("unparseable2")),
        new ProducerRecord<>(topic, 0, null, null),
        new ProducerRecord<>(topic, 0, null, JB("2013", "f", "y", "10", "20.0", "1.0")),
        new ProducerRecord<>(topic, 0, null, JB("2049", "f", "y", "notanumber", "20.0", "1.0")),
        new ProducerRecord<>(topic, 0, null, JB("2049", "f", "y", "10", "notanumber", "1.0")),
        new ProducerRecord<>(topic, 0, null, JB("2049", "f", "y", "10", "20.0", "notanumber")),
        new ProducerRecord<>(topic, 1, null, JB("2012", "g", "y", "10", "20.0", "1.0")),
        new ProducerRecord<>(topic, 1, null, JB("2011", "h", "y", "10", "20.0", "1.0"))
    );
  }

  private static String getTopicName()
  {
    return "topic" + topicPostfix++;
  }

  @Rule
  public final TemporaryFolder tempFolder = new TemporaryFolder();

  @Rule
  public final TestDerbyConnector.DerbyConnectorRule derby = new TestDerbyConnector.DerbyConnectorRule();

  @BeforeClass
  public static void setupClass() throws Exception
  {
    emitter = new ServiceEmitter(
        "service",
        "host",
        new NoopEmitter()
    );
    emitter.start();
    EmittingLogger.registerEmitter(emitter);

    zkServer = new TestingCluster(1);
    zkServer.start();

    kafkaServer = new TestBroker(
        zkServer.getConnectString(),
        null,
        1,
        ImmutableMap.of("num.partitions", "2")
    );
    kafkaServer.start();

    taskExec = MoreExecutors.listeningDecorator(
        Executors.newCachedThreadPool(
            Execs.makeThreadFactory("kafka-task-test-%d")
        )
    );
  }

  @Before
  public void setupTest() throws IOException
  {
    handoffConditionTimeout = 0;
    reportParseExceptions = false;
    logParseExceptions = true;
    maxParseExceptions = null;
    maxSavedParseExceptions = null;
    doHandoff = true;
    topic = getTopicName();
    records = generateRecords(topic);
    reportsFile = File.createTempFile("KafkaIndexTaskTestReports-" + System.currentTimeMillis(), "json");
    makeToolboxFactory();
  }

  @After
  public void tearDownTest()
  {
    synchronized (runningTasks) {
      for (Task task : runningTasks) {
        task.stopGracefully();
      }

      runningTasks.clear();
    }
    reportsFile.delete();
    destroyToolboxFactory();
  }

  @AfterClass
  public static void tearDownClass() throws Exception
  {
    taskExec.shutdown();
    taskExec.awaitTermination(9999, TimeUnit.DAYS);

    kafkaServer.close();
    kafkaServer = null;

    zkServer.stop();
    zkServer = null;

    emitter.close();
  }

  @Test(timeout = 60_000L)
  public void testRunAfterDataInserted() throws Exception
  {
    // Insert data
    try (final KafkaProducer<byte[], byte[]> kafkaProducer = kafkaServer.newProducer()) {
      for (ProducerRecord<byte[], byte[]> record : records) {
        kafkaProducer.send(record).get();
      }
    }

    final KafkaIndexTask task = createTask(
        null,
        new KafkaIOConfig(
            0,
            "sequence0",
            new SeekableStreamPartitions<>(topic, ImmutableMap.of(0, 2L)),
            new SeekableStreamPartitions<>(topic, ImmutableMap.of(0, 5L)),
            kafkaServer.consumerProperties(),
            true,
            null,
            null,
            false
        )
    );

    final ListenableFuture<TaskStatus> future = runTask(task);

    // Wait for task to exit
    Assert.assertEquals(TaskState.SUCCESS, future.get().getStatusCode());

    // Check metrics
    Assert.assertEquals(3, task.getRunner().getRowIngestionMeters().getProcessed());
    Assert.assertEquals(0, task.getRunner().getRowIngestionMeters().getUnparseable());
    Assert.assertEquals(0, task.getRunner().getRowIngestionMeters().getThrownAway());

    // Check published metadata
    SegmentDescriptor desc1 = SD(task, "2010/P1D", 0);
    SegmentDescriptor desc2 = SD(task, "2011/P1D", 0);
    Assert.assertEquals(ImmutableSet.of(desc1, desc2), publishedDescriptors());
    Assert.assertEquals(
        new KafkaDataSourceMetadata(new SeekableStreamPartitions<>(topic, ImmutableMap.of(0, 5L))),
        metadataStorageCoordinator.getDataSourceMetadata(DATA_SCHEMA.getDataSource())
    );

    // Check segments in deep storage
    Assert.assertEquals(ImmutableList.of("c"), readSegmentColumn("dim1", desc1));
    Assert.assertEquals(ImmutableList.of("d", "e"), readSegmentColumn("dim1", desc2));
  }

  @Test(timeout = 60_000L)
  public void testRunBeforeDataInserted() throws Exception
  {
    Map<String, Object> consumerProps = kafkaServer.consumerProperties();
    final KafkaIndexTask task = createTask(
        null,
        new KafkaIOConfig(
            0,
            "sequence0",
            new SeekableStreamPartitions<>(topic, ImmutableMap.of(0, 2L)),
            new SeekableStreamPartitions<>(topic, ImmutableMap.of(0, 5L)),
            kafkaServer.consumerProperties(),
            true,
            null,
            null,
            false
        )
    );

    final ListenableFuture<TaskStatus> future = runTask(task);

    // Wait for the task to start reading
    while (task.getRunner().getStatus() != SeekableStreamIndexTask.Status.READING) {
      Thread.sleep(10);
    }

    // Insert data
    try (final KafkaProducer<byte[], byte[]> kafkaProducer = kafkaServer.newProducer()) {
      for (ProducerRecord<byte[], byte[]> record : records) {
        kafkaProducer.send(record).get();
      }
    }

    // Wait for task to exit
    Assert.assertEquals(TaskState.SUCCESS, future.get().getStatusCode());

    // Check metrics
    Assert.assertEquals(3, task.getRunner().getRowIngestionMeters().getProcessed());
    Assert.assertEquals(0, task.getRunner().getRowIngestionMeters().getUnparseable());
    Assert.assertEquals(0, task.getRunner().getRowIngestionMeters().getThrownAway());

    // Check published metadata
    SegmentDescriptor desc1 = SD(task, "2010/P1D", 0);
    SegmentDescriptor desc2 = SD(task, "2011/P1D", 0);
    Assert.assertEquals(ImmutableSet.of(desc1, desc2), publishedDescriptors());
    Assert.assertEquals(
        new KafkaDataSourceMetadata(new SeekableStreamPartitions<>(topic, ImmutableMap.of(0, 5L))),
        metadataStorageCoordinator.getDataSourceMetadata(DATA_SCHEMA.getDataSource())
    );

    // Check segments in deep storage
    Assert.assertEquals(ImmutableList.of("c"), readSegmentColumn("dim1", desc1));
    Assert.assertEquals(ImmutableList.of("d", "e"), readSegmentColumn("dim1", desc2));
  }

  @Test(timeout = 60_000L)
  public void testIncrementalHandOff() throws Exception
  {
    if (!isIncrementalHandoffSupported) {
      return;
    }
    final String baseSequenceName = "sequence0";
    // as soon as any segment has more than one record, incremental publishing should happen
    maxRowsPerSegment = 2;

    // Insert data
    try (final KafkaProducer<byte[], byte[]> kafkaProducer = kafkaServer.newProducer()) {
      for (ProducerRecord<byte[], byte[]> record : records) {
        kafkaProducer.send(record).get();
      }
    }
    Map<String, Object> consumerProps = kafkaServer.consumerProperties();
    consumerProps.put("max.poll.records", "1");

    final SeekableStreamPartitions<Integer, Long> startPartitions = new SeekableStreamPartitions<>(
        topic,
        ImmutableMap.of(
            0,
            0L,
            1,
            0L
        )
    );
    // Checkpointing will happen at either checkpoint1 or checkpoint2 depending on ordering
    // of events fetched across two partitions from Kafka
    final SeekableStreamPartitions<Integer, Long> checkpoint1 = new SeekableStreamPartitions<>(
        topic,
        ImmutableMap.of(
            0,
            5L,
            1,
            0L
        )
    );
    final SeekableStreamPartitions<Integer, Long> checkpoint2 = new SeekableStreamPartitions<>(
        topic,
        ImmutableMap.of(
            0,
            4L,
            1,
            2L
        )
    );
    final SeekableStreamPartitions<Integer, Long> endPartitions = new SeekableStreamPartitions<>(
        topic,
        ImmutableMap.of(
            0,
            10L,
            1,
            2L
        )
    );
    final KafkaIndexTask task = createTask(
        null,
        new KafkaIOConfig(
            0,
            baseSequenceName,
            startPartitions,
            endPartitions,
            consumerProps,
            true,
            null,
            null,
            false
        )
    );
    final ListenableFuture<TaskStatus> future = runTask(task);
    while (task.getRunner().getStatus() != SeekableStreamIndexTask.Status.PAUSED) {
      Thread.sleep(10);
    }
    final Map<Integer, Long> currentOffsets = ImmutableMap.copyOf(task.getRunner().getCurrentOffsets());
    Assert.assertTrue(checkpoint1.getPartitionSequenceNumberMap().equals(currentOffsets) || checkpoint2.getPartitionSequenceNumberMap()
                                                                                                       .equals(currentOffsets));
    task.getRunner().setEndOffsets(currentOffsets, false);
    Assert.assertEquals(TaskState.SUCCESS, future.get().getStatusCode());

    Assert.assertEquals(1, checkpointRequestsHash.size());
    Assert.assertTrue(
        checkpointRequestsHash.contains(
            Objects.hash(
                DATA_SCHEMA.getDataSource(),
                0,
                new KafkaDataSourceMetadata(startPartitions),
                new KafkaDataSourceMetadata(new SeekableStreamPartitions<>(topic, currentOffsets))
            )
        )
    );

    // Check metrics
    Assert.assertEquals(8, task.getRunner().getRowIngestionMeters().getProcessed());
    Assert.assertEquals(3, task.getRunner().getRowIngestionMeters().getUnparseable());
    Assert.assertEquals(1, task.getRunner().getRowIngestionMeters().getThrownAway());

    // Check published metadata
    SegmentDescriptor desc1 = SD(task, "2008/P1D", 0);
    SegmentDescriptor desc2 = SD(task, "2009/P1D", 0);
    SegmentDescriptor desc3 = SD(task, "2010/P1D", 0);
    SegmentDescriptor desc4 = SD(task, "2011/P1D", 0);
    SegmentDescriptor desc5 = SD(task, "2011/P1D", 1);
    SegmentDescriptor desc6 = SD(task, "2012/P1D", 0);
    SegmentDescriptor desc7 = SD(task, "2013/P1D", 0);
    Assert.assertEquals(ImmutableSet.of(desc1, desc2, desc3, desc4, desc5, desc6, desc7), publishedDescriptors());
    Assert.assertEquals(
        new KafkaDataSourceMetadata(new SeekableStreamPartitions<>(topic, ImmutableMap.of(0, 10L, 1, 2L))),
        metadataStorageCoordinator.getDataSourceMetadata(DATA_SCHEMA.getDataSource())
    );

    // Check segments in deep storage
    Assert.assertEquals(ImmutableList.of("a"), readSegmentColumn("dim1", desc1));
    Assert.assertEquals(ImmutableList.of("b"), readSegmentColumn("dim1", desc2));
    Assert.assertEquals(ImmutableList.of("c"), readSegmentColumn("dim1", desc3));
    Assert.assertTrue((ImmutableList.of("d", "e").equals(readSegmentColumn("dim1", desc4))
                       && ImmutableList.of("h").equals(readSegmentColumn("dim1", desc5))) ||
                      (ImmutableList.of("d", "h").equals(readSegmentColumn("dim1", desc4))
                       && ImmutableList.of("e").equals(readSegmentColumn("dim1", desc5))));
    Assert.assertEquals(ImmutableList.of("g"), readSegmentColumn("dim1", desc6));
    Assert.assertEquals(ImmutableList.of("f"), readSegmentColumn("dim1", desc7));
  }

  @Test(timeout = 60_000L)
  public void testIncrementalHandOffMaxTotalRows() throws Exception
  {
    if (!isIncrementalHandoffSupported) {
      return;
    }
    final String baseSequenceName = "sequence0";
    // incremental publish should happen every 3 records
    maxRowsPerSegment = Integer.MAX_VALUE;
    maxTotalRows = 3L;

    // Insert data
    int numToAdd = records.size() - 2;

    try (final KafkaProducer<byte[], byte[]> kafkaProducer = kafkaServer.newProducer()) {
      for (int i = 0; i < numToAdd; i++) {
        kafkaProducer.send(records.get(i)).get();
      }

      Map<String, Object> consumerProps = kafkaServer.consumerProperties();
      consumerProps.put("max.poll.records", "1");

      final SeekableStreamPartitions<Integer, Long> startPartitions = new SeekableStreamPartitions<>(
          topic,
          ImmutableMap.of(
              0,
              0L,
              1,
              0L
          )
      );
      final SeekableStreamPartitions<Integer, Long> checkpoint1 = new SeekableStreamPartitions<>(
          topic,
          ImmutableMap.of(
              0,
              3L,
              1,
              0L
          )
      );
      final SeekableStreamPartitions<Integer, Long> checkpoint2 = new SeekableStreamPartitions<>(
          topic,
          ImmutableMap.of(
              0,
              10L,
              1,
              0L
          )
      );

      final SeekableStreamPartitions<Integer, Long> endPartitions = new SeekableStreamPartitions<>(
          topic,
          ImmutableMap.of(
              0,
              10L,
              1,
              2L
          )
      );
      final KafkaIndexTask task = createTask(
          null,
          new KafkaIOConfig(
              0,
              baseSequenceName,
              startPartitions,
              endPartitions,
              consumerProps,
              true,
              null,
              null,
              false
          )
      );
      final ListenableFuture<TaskStatus> future = runTask(task);
      while (task.getRunner().getStatus() != SeekableStreamIndexTask.Status.PAUSED) {
        Thread.sleep(10);
      }
      final Map<Integer, Long> currentOffsets = ImmutableMap.copyOf(task.getRunner().getCurrentOffsets());

      Assert.assertTrue(checkpoint1.getPartitionSequenceNumberMap().equals(currentOffsets));
      task.getRunner().setEndOffsets(currentOffsets, false);

      while (task.getRunner().getStatus() != SeekableStreamIndexTask.Status.PAUSED) {
        Thread.sleep(10);
      }

      // add remaining records
      for (int i = numToAdd; i < records.size(); i++) {
        kafkaProducer.send(records.get(i)).get();
      }
      final Map<Integer, Long> nextOffsets = ImmutableMap.copyOf(task.getRunner().getCurrentOffsets());

      Assert.assertTrue(checkpoint2.getPartitionSequenceNumberMap().equals(nextOffsets));
      task.getRunner().setEndOffsets(nextOffsets, false);

      Assert.assertEquals(TaskState.SUCCESS, future.get().getStatusCode());

      Assert.assertEquals(2, checkpointRequestsHash.size());
      Assert.assertTrue(
          checkpointRequestsHash.contains(
              Objects.hash(
                  DATA_SCHEMA.getDataSource(),
                  0,
                  new KafkaDataSourceMetadata(startPartitions),
                  new KafkaDataSourceMetadata(new SeekableStreamPartitions<>(topic, currentOffsets))
              )
          )
      );
      Assert.assertTrue(
          checkpointRequestsHash.contains(
              Objects.hash(
                  DATA_SCHEMA.getDataSource(),
                  0,
                  new KafkaDataSourceMetadata(new SeekableStreamPartitions<>(topic, currentOffsets)),
                  new KafkaDataSourceMetadata(new SeekableStreamPartitions<>(topic, nextOffsets))
              )
          )
      );

      // Check metrics
      Assert.assertEquals(8, task.getRunner().getRowIngestionMeters().getProcessed());
      Assert.assertEquals(3, task.getRunner().getRowIngestionMeters().getUnparseable());
      Assert.assertEquals(1, task.getRunner().getRowIngestionMeters().getThrownAway());

      // Check published metadata
      SegmentDescriptor desc1 = SD(task, "2008/P1D", 0);
      SegmentDescriptor desc2 = SD(task, "2009/P1D", 0);
      SegmentDescriptor desc3 = SD(task, "2010/P1D", 0);
      SegmentDescriptor desc4 = SD(task, "2011/P1D", 0);
      SegmentDescriptor desc5 = SD(task, "2011/P1D", 1);
      SegmentDescriptor desc6 = SD(task, "2012/P1D", 0);
      SegmentDescriptor desc7 = SD(task, "2013/P1D", 0);
      Assert.assertEquals(ImmutableSet.of(desc1, desc2, desc3, desc4, desc5, desc6, desc7), publishedDescriptors());
      Assert.assertEquals(
          new KafkaDataSourceMetadata(new SeekableStreamPartitions<>(topic, ImmutableMap.of(0, 10L, 1, 2L))),
          metadataStorageCoordinator.getDataSourceMetadata(DATA_SCHEMA.getDataSource())
      );

      // Check segments in deep storage
      Assert.assertEquals(ImmutableList.of("a"), readSegmentColumn("dim1", desc1));
      Assert.assertEquals(ImmutableList.of("b"), readSegmentColumn("dim1", desc2));
      Assert.assertEquals(ImmutableList.of("c"), readSegmentColumn("dim1", desc3));
      Assert.assertTrue((ImmutableList.of("d", "e").equals(readSegmentColumn("dim1", desc4))
                         && ImmutableList.of("h").equals(readSegmentColumn("dim1", desc5))) ||
                        (ImmutableList.of("d", "h").equals(readSegmentColumn("dim1", desc4))
                         && ImmutableList.of("e").equals(readSegmentColumn("dim1", desc5))));
      Assert.assertEquals(ImmutableList.of("g"), readSegmentColumn("dim1", desc6));
      Assert.assertEquals(ImmutableList.of("f"), readSegmentColumn("dim1", desc7));
    }
  }

  @Test(timeout = 60_000L)
  public void testTimeBasedIncrementalHandOff() throws Exception
  {
    if (!isIncrementalHandoffSupported) {
      return;
    }
    final String baseSequenceName = "sequence0";
    // as soon as any segment hits maxRowsPerSegment or intermediateHandoffPeriod, incremental publishing should happen
    maxRowsPerSegment = Integer.MAX_VALUE;
    intermediateHandoffPeriod = new Period().withSeconds(0);

    // Insert data
    try (final KafkaProducer<byte[], byte[]> kafkaProducer = kafkaServer.newProducer()) {
      for (ProducerRecord<byte[], byte[]> record : records.subList(0, 2)) {
        kafkaProducer.send(record).get();
      }
    }
    Map<String, Object> consumerProps = kafkaServer.consumerProperties();
    consumerProps.put("max.poll.records", "1");

    final SeekableStreamPartitions<Integer, Long> startPartitions = new SeekableStreamPartitions<>(
        topic,
        ImmutableMap.of(
            0,
            0L,
            1,
            0L
        )
    );
    // Checkpointing will happen at checkpoint
    final SeekableStreamPartitions<Integer, Long> checkpoint = new SeekableStreamPartitions<>(
        topic,
        ImmutableMap.of(
            0,
            1L,
            1,
            0L
        )
    );
    final SeekableStreamPartitions<Integer, Long> endPartitions = new SeekableStreamPartitions<>(
        topic,
        ImmutableMap.of(
            0,
            2L,
            1,
            0L
        )
    );
    final KafkaIndexTask task = createTask(
        null,
        new KafkaIOConfig(
            0,
            baseSequenceName,
            startPartitions,
            endPartitions,
            consumerProps,
            true,
            null,
            null,
            false
        )
    );
    final ListenableFuture<TaskStatus> future = runTask(task);

    // task will pause for checkpointing
    while (task.getRunner().getStatus() != SeekableStreamIndexTask.Status.PAUSED) {
      Thread.sleep(10);
    }
    final Map<Integer, Long> currentOffsets = ImmutableMap.copyOf(task.getRunner().getCurrentOffsets());
    Assert.assertTrue(checkpoint.getPartitionSequenceNumberMap().equals(currentOffsets));
    task.getRunner().setEndOffsets(currentOffsets, false);
    Assert.assertEquals(TaskState.SUCCESS, future.get().getStatusCode());

    Assert.assertEquals(1, checkpointRequestsHash.size());
    Assert.assertTrue(
        checkpointRequestsHash.contains(
            Objects.hash(
                DATA_SCHEMA.getDataSource(),
                0,
                new KafkaDataSourceMetadata(startPartitions),
<<<<<<< HEAD
                new KafkaDataSourceMetadata(new SeekableStreamPartitions<>(topic, checkpoint.getPartitionOffsetMap()))
=======
                new KafkaDataSourceMetadata(new SeekableStreamPartitions<>(topic, checkpoint.getPartitionSequenceNumberMap()))
>>>>>>> 1568b3f4
            )
        )
    );

    // Check metrics
    Assert.assertEquals(2, task.getRunner().getRowIngestionMeters().getProcessed());
    Assert.assertEquals(0, task.getRunner().getRowIngestionMeters().getUnparseable());
    Assert.assertEquals(0, task.getRunner().getRowIngestionMeters().getThrownAway());

    // Check published metadata
    SegmentDescriptor desc1 = SD(task, "2008/P1D", 0);
    SegmentDescriptor desc2 = SD(task, "2009/P1D", 0);
    Assert.assertEquals(ImmutableSet.of(desc1, desc2), publishedDescriptors());
    Assert.assertEquals(
        new KafkaDataSourceMetadata(new SeekableStreamPartitions<>(topic, ImmutableMap.of(0, 2L, 1, 0L))),
        metadataStorageCoordinator.getDataSourceMetadata(DATA_SCHEMA.getDataSource())
    );

    // Check segments in deep storage
    Assert.assertEquals(ImmutableList.of("a"), readSegmentColumn("dim1", desc1));
    Assert.assertEquals(ImmutableList.of("b"), readSegmentColumn("dim1", desc2));
  }

  @Test(timeout = 60_000L)
  public void testRunWithMinimumMessageTime() throws Exception
  {
    final KafkaIndexTask task = createTask(
        null,
        new KafkaIOConfig(
            0,
            "sequence0",
            new SeekableStreamPartitions<>(topic, ImmutableMap.of(0, 0L)),
            new SeekableStreamPartitions<>(topic, ImmutableMap.of(0, 5L)),
            kafkaServer.consumerProperties(),
            true,
            DateTimes.of("2010"),
            null,
            false
        )
    );

    final ListenableFuture<TaskStatus> future = runTask(task);

    // Wait for the task to start reading
    while (task.getRunner().getStatus() != SeekableStreamIndexTask.Status.READING) {
      Thread.sleep(10);
    }

    // Insert data
    try (final KafkaProducer<byte[], byte[]> kafkaProducer = kafkaServer.newProducer()) {
      for (ProducerRecord<byte[], byte[]> record : records) {
        kafkaProducer.send(record).get();
      }
    }

    // Wait for task to exit
    Assert.assertEquals(TaskState.SUCCESS, future.get().getStatusCode());

    // Check metrics
    Assert.assertEquals(3, task.getRunner().getRowIngestionMeters().getProcessed());
    Assert.assertEquals(0, task.getRunner().getRowIngestionMeters().getUnparseable());
    Assert.assertEquals(2, task.getRunner().getRowIngestionMeters().getThrownAway());

    // Check published metadata
    SegmentDescriptor desc1 = SD(task, "2010/P1D", 0);
    SegmentDescriptor desc2 = SD(task, "2011/P1D", 0);
    Assert.assertEquals(ImmutableSet.of(desc1, desc2), publishedDescriptors());
    Assert.assertEquals(
        new KafkaDataSourceMetadata(new SeekableStreamPartitions<>(topic, ImmutableMap.of(0, 5L))),
        metadataStorageCoordinator.getDataSourceMetadata(DATA_SCHEMA.getDataSource())
    );

    // Check segments in deep storage
    Assert.assertEquals(ImmutableList.of("c"), readSegmentColumn("dim1", desc1));
    Assert.assertEquals(ImmutableList.of("d", "e"), readSegmentColumn("dim1", desc2));
  }

  @Test(timeout = 60_000L)
  public void testRunWithMaximumMessageTime() throws Exception
  {
    final KafkaIndexTask task = createTask(
        null,
        new KafkaIOConfig(
            0,
            "sequence0",
            new SeekableStreamPartitions<>(topic, ImmutableMap.of(0, 0L)),
            new SeekableStreamPartitions<>(topic, ImmutableMap.of(0, 5L)),
            kafkaServer.consumerProperties(),
            true,
            null,
            DateTimes.of("2010"),
            false
        )
    );

    final ListenableFuture<TaskStatus> future = runTask(task);

    // Wait for the task to start reading
    while (task.getRunner().getStatus() != SeekableStreamIndexTask.Status.READING) {
      Thread.sleep(10);
    }

    // Insert data
    try (final KafkaProducer<byte[], byte[]> kafkaProducer = kafkaServer.newProducer()) {
      for (ProducerRecord<byte[], byte[]> record : records) {
        kafkaProducer.send(record).get();
      }
    }

    // Wait for task to exit
    Assert.assertEquals(TaskState.SUCCESS, future.get().getStatusCode());

    // Check metrics
    Assert.assertEquals(3, task.getRunner().getRowIngestionMeters().getProcessed());
    Assert.assertEquals(0, task.getRunner().getRowIngestionMeters().getUnparseable());
    Assert.assertEquals(2, task.getRunner().getRowIngestionMeters().getThrownAway());

    // Check published metadata
    SegmentDescriptor desc1 = SD(task, "2008/P1D", 0);
    SegmentDescriptor desc2 = SD(task, "2009/P1D", 0);
    SegmentDescriptor desc3 = SD(task, "2010/P1D", 0);
    Assert.assertEquals(ImmutableSet.of(desc1, desc2, desc3), publishedDescriptors());
    Assert.assertEquals(
        new KafkaDataSourceMetadata(new SeekableStreamPartitions<>(topic, ImmutableMap.of(0, 5L))),
        metadataStorageCoordinator.getDataSourceMetadata(DATA_SCHEMA.getDataSource())
    );

    // Check segments in deep storage
    Assert.assertEquals(ImmutableList.of("a"), readSegmentColumn("dim1", desc1));
    Assert.assertEquals(ImmutableList.of("b"), readSegmentColumn("dim1", desc2));
    Assert.assertEquals(ImmutableList.of("c"), readSegmentColumn("dim1", desc3));
  }

  @Test(timeout = 60_000L)
  public void testRunWithTransformSpec() throws Exception
  {
    final KafkaIndexTask task = createTask(
        null,
        DATA_SCHEMA.withTransformSpec(
            new TransformSpec(
                new SelectorDimFilter("dim1", "b", null),
                ImmutableList.of(
                    new ExpressionTransform("dim1t", "concat(dim1,dim1)", ExprMacroTable.nil())
                )
            )
        ),
        new KafkaIOConfig(
            0,
            "sequence0",
            new SeekableStreamPartitions<>(topic, ImmutableMap.of(0, 0L)),
            new SeekableStreamPartitions<>(topic, ImmutableMap.of(0, 5L)),
            kafkaServer.consumerProperties(),
            true,
            null,
            null,
            false
        )
    );

    final ListenableFuture<TaskStatus> future = runTask(task);

    // Wait for the task to start reading
    while (task.getRunner().getStatus() != SeekableStreamIndexTask.Status.READING) {
      Thread.sleep(10);
    }

    // Insert data
    try (final KafkaProducer<byte[], byte[]> kafkaProducer = kafkaServer.newProducer()) {
      for (ProducerRecord<byte[], byte[]> record : records) {
        kafkaProducer.send(record).get();
      }
    }

    // Wait for task to exit
    Assert.assertEquals(TaskState.SUCCESS, future.get().getStatusCode());

    // Check metrics
    Assert.assertEquals(1, task.getRunner().getRowIngestionMeters().getProcessed());
    Assert.assertEquals(0, task.getRunner().getRowIngestionMeters().getUnparseable());
    Assert.assertEquals(4, task.getRunner().getRowIngestionMeters().getThrownAway());

    // Check published metadata
    SegmentDescriptor desc1 = SD(task, "2009/P1D", 0);
    Assert.assertEquals(ImmutableSet.of(desc1), publishedDescriptors());
    Assert.assertEquals(
        new KafkaDataSourceMetadata(new SeekableStreamPartitions<>(topic, ImmutableMap.of(0, 5L))),
        metadataStorageCoordinator.getDataSourceMetadata(DATA_SCHEMA.getDataSource())
    );

    // Check segments in deep storage
    Assert.assertEquals(ImmutableList.of("b"), readSegmentColumn("dim1", desc1));
    Assert.assertEquals(ImmutableList.of("bb"), readSegmentColumn("dim1t", desc1));
  }

  @Test(timeout = 60_000L)
  public void testRunOnNothing() throws Exception
  {
    // Insert data
    try (final KafkaProducer<byte[], byte[]> kafkaProducer = kafkaServer.newProducer()) {
      for (ProducerRecord<byte[], byte[]> record : records) {
        kafkaProducer.send(record).get();
      }
    }

    final KafkaIndexTask task = createTask(
        null,
        new KafkaIOConfig(
            0,
            "sequence0",
            new SeekableStreamPartitions<>(topic, ImmutableMap.of(0, 2L)),
            new SeekableStreamPartitions<>(topic, ImmutableMap.of(0, 2L)),
            kafkaServer.consumerProperties(),
            true,
            null,
            null,
            false
        )
    );

    final ListenableFuture<TaskStatus> future = runTask(task);

    // Wait for task to exit
    Assert.assertEquals(TaskState.SUCCESS, future.get().getStatusCode());

    // Check metrics
    Assert.assertEquals(0, task.getRunner().getRowIngestionMeters().getProcessed());
    Assert.assertEquals(0, task.getRunner().getRowIngestionMeters().getUnparseable());
    Assert.assertEquals(0, task.getRunner().getRowIngestionMeters().getThrownAway());

    // Check published metadata
    Assert.assertEquals(ImmutableSet.of(), publishedDescriptors());
  }

  @Test(timeout = 60_000L)
  public void testHandoffConditionTimeoutWhenHandoffOccurs() throws Exception
  {
    handoffConditionTimeout = 5_000;

    // Insert data
    try (final KafkaProducer<byte[], byte[]> kafkaProducer = kafkaServer.newProducer()) {
      for (ProducerRecord<byte[], byte[]> record : records) {
        kafkaProducer.send(record).get();
      }
    }

    final KafkaIndexTask task = createTask(
        null,
        new KafkaIOConfig(
            0,
            "sequence0",
            new SeekableStreamPartitions<>(topic, ImmutableMap.of(0, 2L)),
            new SeekableStreamPartitions<>(topic, ImmutableMap.of(0, 5L)),
            kafkaServer.consumerProperties(),
            true,
            null,
            null,
            false
        )
    );

    final ListenableFuture<TaskStatus> future = runTask(task);

    // Wait for task to exit
    Assert.assertEquals(TaskState.SUCCESS, future.get().getStatusCode());

    // Check metrics
    Assert.assertEquals(3, task.getRunner().getRowIngestionMeters().getProcessed());
    Assert.assertEquals(0, task.getRunner().getRowIngestionMeters().getUnparseable());
    Assert.assertEquals(0, task.getRunner().getRowIngestionMeters().getThrownAway());

    // Check published metadata
    SegmentDescriptor desc1 = SD(task, "2010/P1D", 0);
    SegmentDescriptor desc2 = SD(task, "2011/P1D", 0);
    Assert.assertEquals(ImmutableSet.of(desc1, desc2), publishedDescriptors());
    Assert.assertEquals(
        new KafkaDataSourceMetadata(new SeekableStreamPartitions<>(topic, ImmutableMap.of(0, 5L))),
        metadataStorageCoordinator.getDataSourceMetadata(DATA_SCHEMA.getDataSource())
    );

    // Check segments in deep storage
    Assert.assertEquals(ImmutableList.of("c"), readSegmentColumn("dim1", desc1));
    Assert.assertEquals(ImmutableList.of("d", "e"), readSegmentColumn("dim1", desc2));
  }

  @Test(timeout = 60_000L)
  public void testHandoffConditionTimeoutWhenHandoffDoesNotOccur() throws Exception
  {
    doHandoff = false;
    handoffConditionTimeout = 100;

    // Insert data
    try (final KafkaProducer<byte[], byte[]> kafkaProducer = kafkaServer.newProducer()) {
      for (ProducerRecord<byte[], byte[]> record : records) {
        kafkaProducer.send(record).get();
      }
    }

    final KafkaIndexTask task = createTask(
        null,
        new KafkaIOConfig(
            0,
            "sequence0",
            new SeekableStreamPartitions<>(topic, ImmutableMap.of(0, 2L)),
            new SeekableStreamPartitions<>(topic, ImmutableMap.of(0, 5L)),
            kafkaServer.consumerProperties(),
            true,
            null,
            null,
            false
        )
    );

    final ListenableFuture<TaskStatus> future = runTask(task);

    // Wait for task to exit
    Assert.assertEquals(TaskState.SUCCESS, future.get().getStatusCode());

    // Check metrics
    Assert.assertEquals(3, task.getRunner().getRowIngestionMeters().getProcessed());
    Assert.assertEquals(0, task.getRunner().getRowIngestionMeters().getUnparseable());
    Assert.assertEquals(0, task.getRunner().getRowIngestionMeters().getThrownAway());

    // Check published metadata
    SegmentDescriptor desc1 = SD(task, "2010/P1D", 0);
    SegmentDescriptor desc2 = SD(task, "2011/P1D", 0);
    Assert.assertEquals(ImmutableSet.of(desc1, desc2), publishedDescriptors());
    Assert.assertEquals(
        new KafkaDataSourceMetadata(new SeekableStreamPartitions<>(topic, ImmutableMap.of(0, 5L))),
        metadataStorageCoordinator.getDataSourceMetadata(DATA_SCHEMA.getDataSource())
    );

    // Check segments in deep storage
    Assert.assertEquals(ImmutableList.of("c"), readSegmentColumn("dim1", desc1));
    Assert.assertEquals(ImmutableList.of("d", "e"), readSegmentColumn("dim1", desc2));
  }

  @Test(timeout = 60_000L)
  public void testReportParseExceptions() throws Exception
  {
    reportParseExceptions = true;

    // these will be ignored because reportParseExceptions is true
    maxParseExceptions = 1000;
    maxSavedParseExceptions = 2;

    // Insert data
    try (final KafkaProducer<byte[], byte[]> kafkaProducer = kafkaServer.newProducer()) {
      for (ProducerRecord<byte[], byte[]> record : records) {
        kafkaProducer.send(record).get();
      }
    }

    final KafkaIndexTask task = createTask(
        null,
        new KafkaIOConfig(
            0,
            "sequence0",
            new SeekableStreamPartitions<>(topic, ImmutableMap.of(0, 2L)),
            new SeekableStreamPartitions<>(topic, ImmutableMap.of(0, 7L)),
            kafkaServer.consumerProperties(),
            true,
            null,
            null,
            false
        )
    );

    final ListenableFuture<TaskStatus> future = runTask(task);

    // Wait for task to exit
    Assert.assertEquals(TaskState.FAILED, future.get().getStatusCode());

    // Check metrics
    Assert.assertEquals(3, task.getRunner().getRowIngestionMeters().getProcessed());
    Assert.assertEquals(1, task.getRunner().getRowIngestionMeters().getUnparseable());
    Assert.assertEquals(0, task.getRunner().getRowIngestionMeters().getThrownAway());

    // Check published metadata
    Assert.assertEquals(ImmutableSet.of(), publishedDescriptors());
    Assert.assertNull(metadataStorageCoordinator.getDataSourceMetadata(DATA_SCHEMA.getDataSource()));
  }

  @Test(timeout = 60_000L)
  public void testMultipleParseExceptionsSuccess() throws Exception
  {
    reportParseExceptions = false;
    maxParseExceptions = 6;
    maxSavedParseExceptions = 6;

    // Insert data
    try (final KafkaProducer<byte[], byte[]> kafkaProducer = kafkaServer.newProducer()) {
      for (ProducerRecord<byte[], byte[]> record : records) {
        kafkaProducer.send(record).get();
      }
    }

    final KafkaIndexTask task = createTask(
        null,
        new KafkaIOConfig(
            0,
            "sequence0",
            new SeekableStreamPartitions<>(topic, ImmutableMap.of(0, 2L)),
            new SeekableStreamPartitions<>(topic, ImmutableMap.of(0, 13L)),
            kafkaServer.consumerProperties(),
            true,
            null,
            null,
            false
        )
    );

    final ListenableFuture<TaskStatus> future = runTask(task);

    TaskStatus status = future.get();

    // Wait for task to exit
    Assert.assertEquals(TaskState.SUCCESS, status.getStatusCode());
    Assert.assertEquals(null, status.getErrorMsg());

    // Check metrics
    Assert.assertEquals(4, task.getRunner().getRowIngestionMeters().getProcessed());
    Assert.assertEquals(3, task.getRunner().getRowIngestionMeters().getProcessedWithError());
    Assert.assertEquals(3, task.getRunner().getRowIngestionMeters().getUnparseable());
    Assert.assertEquals(1, task.getRunner().getRowIngestionMeters().getThrownAway());

    // Check published metadata
    SegmentDescriptor desc1 = SD(task, "2010/P1D", 0);
    SegmentDescriptor desc2 = SD(task, "2011/P1D", 0);
    SegmentDescriptor desc3 = SD(task, "2013/P1D", 0);
    SegmentDescriptor desc4 = SD(task, "2049/P1D", 0);
    Assert.assertEquals(ImmutableSet.of(desc1, desc2, desc3, desc4), publishedDescriptors());
    Assert.assertEquals(
        new KafkaDataSourceMetadata(new SeekableStreamPartitions<>(topic, ImmutableMap.of(0, 13L))),
        metadataStorageCoordinator.getDataSourceMetadata(DATA_SCHEMA.getDataSource())
    );

    IngestionStatsAndErrorsTaskReportData reportData = getTaskReportData();

    Map<String, Object> expectedMetrics = ImmutableMap.of(
        RowIngestionMeters.BUILD_SEGMENTS,
        ImmutableMap.of(
            RowIngestionMeters.PROCESSED, 4,
            RowIngestionMeters.PROCESSED_WITH_ERROR, 3,
            RowIngestionMeters.UNPARSEABLE, 3,
            RowIngestionMeters.THROWN_AWAY, 1
        )
    );
    Assert.assertEquals(expectedMetrics, reportData.getRowStats());

    Map<String, Object> unparseableEvents = ImmutableMap.of(
        RowIngestionMeters.BUILD_SEGMENTS,
        Arrays.asList(
            "Found unparseable columns in row: [MapBasedInputRow{timestamp=2049-01-01T00:00:00.000Z, event={timestamp=2049, dim1=f, dim2=y, dimLong=10, dimFloat=20.0, met1=notanumber}, dimensions=[dim1, dim1t, dim2, dimLong, dimFloat]}], exceptions: [Unable to parse value[notanumber] for field[met1],]",
            "Found unparseable columns in row: [MapBasedInputRow{timestamp=2049-01-01T00:00:00.000Z, event={timestamp=2049, dim1=f, dim2=y, dimLong=10, dimFloat=notanumber, met1=1.0}, dimensions=[dim1, dim1t, dim2, dimLong, dimFloat]}], exceptions: [could not convert value [notanumber] to float,]",
            "Found unparseable columns in row: [MapBasedInputRow{timestamp=2049-01-01T00:00:00.000Z, event={timestamp=2049, dim1=f, dim2=y, dimLong=notanumber, dimFloat=20.0, met1=1.0}, dimensions=[dim1, dim1t, dim2, dimLong, dimFloat]}], exceptions: [could not convert value [notanumber] to long,]",
            "Unable to parse row [unparseable2]",
            "Unable to parse row [unparseable]",
            "Encountered row with timestamp that cannot be represented as a long: [MapBasedInputRow{timestamp=246140482-04-24T15:36:27.903Z, event={timestamp=246140482-04-24T15:36:27.903Z, dim1=x, dim2=z, dimLong=10, dimFloat=20.0, met1=1.0}, dimensions=[dim1, dim1t, dim2, dimLong, dimFloat]}]"
        )
    );

    Assert.assertEquals(unparseableEvents, reportData.getUnparseableEvents());
  }

  @Test(timeout = 60_000L)
  public void testMultipleParseExceptionsFailure() throws Exception
  {
    reportParseExceptions = false;
    maxParseExceptions = 2;
    maxSavedParseExceptions = 2;

    // Insert data
    try (final KafkaProducer<byte[], byte[]> kafkaProducer = kafkaServer.newProducer()) {
      for (ProducerRecord<byte[], byte[]> record : records) {
        kafkaProducer.send(record).get();
      }
    }

    final KafkaIndexTask task = createTask(
        null,
        new KafkaIOConfig(
            0,
            "sequence0",
            new SeekableStreamPartitions<>(topic, ImmutableMap.of(0, 2L)),
            new SeekableStreamPartitions<>(topic, ImmutableMap.of(0, 10L)),
            kafkaServer.consumerProperties(),
            true,
            null,
            null,
            false
        )
    );

    final ListenableFuture<TaskStatus> future = runTask(task);

    TaskStatus status = future.get();

    // Wait for task to exit
    Assert.assertEquals(TaskState.FAILED, status.getStatusCode());
    IndexTaskTest.checkTaskStatusErrorMsgForParseExceptionsExceeded(status);

    // Check metrics
    Assert.assertEquals(3, task.getRunner().getRowIngestionMeters().getProcessed());
    Assert.assertEquals(0, task.getRunner().getRowIngestionMeters().getProcessedWithError());
    Assert.assertEquals(3, task.getRunner().getRowIngestionMeters().getUnparseable());
    Assert.assertEquals(0, task.getRunner().getRowIngestionMeters().getThrownAway());

    // Check published metadata
    Assert.assertEquals(ImmutableSet.of(), publishedDescriptors());
    Assert.assertNull(metadataStorageCoordinator.getDataSourceMetadata(DATA_SCHEMA.getDataSource()));

    IngestionStatsAndErrorsTaskReportData reportData = getTaskReportData();

    Map<String, Object> expectedMetrics = ImmutableMap.of(
        RowIngestionMeters.BUILD_SEGMENTS,
        ImmutableMap.of(
            RowIngestionMeters.PROCESSED, 3,
            RowIngestionMeters.PROCESSED_WITH_ERROR, 0,
            RowIngestionMeters.UNPARSEABLE, 3,
            RowIngestionMeters.THROWN_AWAY, 0
        )
    );
    Assert.assertEquals(expectedMetrics, reportData.getRowStats());

    Map<String, Object> unparseableEvents = ImmutableMap.of(
        RowIngestionMeters.BUILD_SEGMENTS,
        Arrays.asList(
            "Unable to parse row [unparseable2]",
            "Unable to parse row [unparseable]"
        )
    );

    Assert.assertEquals(unparseableEvents, reportData.getUnparseableEvents());
  }

  @Test(timeout = 60_000L)
  public void testRunReplicas() throws Exception
  {
    final KafkaIndexTask task1 = createTask(
        null,
        new KafkaIOConfig(
            0,
            "sequence0",
            new SeekableStreamPartitions<>(topic, ImmutableMap.of(0, 2L)),
            new SeekableStreamPartitions<>(topic, ImmutableMap.of(0, 5L)),
            kafkaServer.consumerProperties(),
            true,
            null,
            null,
            false
        )
    );
    final KafkaIndexTask task2 = createTask(
        null,
        new KafkaIOConfig(
            0,
            "sequence0",
            new SeekableStreamPartitions<>(topic, ImmutableMap.of(0, 2L)),
            new SeekableStreamPartitions<>(topic, ImmutableMap.of(0, 5L)),
            kafkaServer.consumerProperties(),
            true,
            null,
            null,
            false
        )
    );

    final ListenableFuture<TaskStatus> future1 = runTask(task1);
    final ListenableFuture<TaskStatus> future2 = runTask(task2);

    // Insert data
    try (final KafkaProducer<byte[], byte[]> kafkaProducer = kafkaServer.newProducer()) {
      for (ProducerRecord<byte[], byte[]> record : records) {
        kafkaProducer.send(record).get();
      }
    }

    // Wait for tasks to exit
    Assert.assertEquals(TaskState.SUCCESS, future1.get().getStatusCode());
    Assert.assertEquals(TaskState.SUCCESS, future2.get().getStatusCode());

    // Check metrics
    Assert.assertEquals(3, task1.getRunner().getRowIngestionMeters().getProcessed());
    Assert.assertEquals(0, task1.getRunner().getRowIngestionMeters().getUnparseable());
    Assert.assertEquals(0, task1.getRunner().getRowIngestionMeters().getThrownAway());
    Assert.assertEquals(3, task2.getRunner().getRowIngestionMeters().getProcessed());
    Assert.assertEquals(0, task2.getRunner().getRowIngestionMeters().getUnparseable());
    Assert.assertEquals(0, task2.getRunner().getRowIngestionMeters().getThrownAway());

    // Check published segments & metadata
    SegmentDescriptor desc1 = SD(task1, "2010/P1D", 0);
    SegmentDescriptor desc2 = SD(task1, "2011/P1D", 0);
    Assert.assertEquals(ImmutableSet.of(desc1, desc2), publishedDescriptors());
    Assert.assertEquals(
        new KafkaDataSourceMetadata(new SeekableStreamPartitions<>(topic, ImmutableMap.of(0, 5L))),
        metadataStorageCoordinator.getDataSourceMetadata(DATA_SCHEMA.getDataSource())
    );

    // Check segments in deep storage
    Assert.assertEquals(ImmutableList.of("c"), readSegmentColumn("dim1", desc1));
    Assert.assertEquals(ImmutableList.of("d", "e"), readSegmentColumn("dim1", desc2));
  }

  @Test(timeout = 60_000L)
  public void testRunConflicting() throws Exception
  {
    final KafkaIndexTask task1 = createTask(
        null,
        new KafkaIOConfig(
            0,
            "sequence0",
            new SeekableStreamPartitions<>(topic, ImmutableMap.of(0, 2L)),
            new SeekableStreamPartitions<>(topic, ImmutableMap.of(0, 5L)),
            kafkaServer.consumerProperties(),
            true,
            null,
            null,
            false
        )
    );
    final KafkaIndexTask task2 = createTask(
        null,
        new KafkaIOConfig(
            1,
            "sequence1",
            new SeekableStreamPartitions<>(topic, ImmutableMap.of(0, 3L)),
            new SeekableStreamPartitions<>(topic, ImmutableMap.of(0, 10L)),
            kafkaServer.consumerProperties(),
            true,
            null,
            null,
            false
        )
    );

    // Insert data
    try (final KafkaProducer<byte[], byte[]> kafkaProducer = kafkaServer.newProducer()) {
      for (ProducerRecord<byte[], byte[]> record : records) {
        kafkaProducer.send(record).get();
      }
    }

    // Run first task
    final ListenableFuture<TaskStatus> future1 = runTask(task1);
    Assert.assertEquals(TaskState.SUCCESS, future1.get().getStatusCode());

    // Run second task
    final ListenableFuture<TaskStatus> future2 = runTask(task2);
    Assert.assertEquals(TaskState.FAILED, future2.get().getStatusCode());

    // Check metrics
    Assert.assertEquals(3, task1.getRunner().getRowIngestionMeters().getProcessed());
    Assert.assertEquals(0, task1.getRunner().getRowIngestionMeters().getUnparseable());
    Assert.assertEquals(0, task1.getRunner().getRowIngestionMeters().getThrownAway());
    Assert.assertEquals(3, task2.getRunner().getRowIngestionMeters().getProcessed());
    Assert.assertEquals(3, task2.getRunner().getRowIngestionMeters().getUnparseable());
    Assert.assertEquals(1, task2.getRunner().getRowIngestionMeters().getThrownAway());

    // Check published segments & metadata, should all be from the first task
    SegmentDescriptor desc1 = SD(task1, "2010/P1D", 0);
    SegmentDescriptor desc2 = SD(task1, "2011/P1D", 0);
    Assert.assertEquals(ImmutableSet.of(desc1, desc2), publishedDescriptors());
    Assert.assertEquals(
        new KafkaDataSourceMetadata(new SeekableStreamPartitions<>(topic, ImmutableMap.of(0, 5L))),
        metadataStorageCoordinator.getDataSourceMetadata(DATA_SCHEMA.getDataSource())
    );

    // Check segments in deep storage
    Assert.assertEquals(ImmutableList.of("c"), readSegmentColumn("dim1", desc1));
    Assert.assertEquals(ImmutableList.of("d", "e"), readSegmentColumn("dim1", desc2));
  }

  @Test(timeout = 60_000L)
  public void testRunConflictingWithoutTransactions() throws Exception
  {
    final KafkaIndexTask task1 = createTask(
        null,
        new KafkaIOConfig(
            0,
            "sequence0",
            new SeekableStreamPartitions<>(topic, ImmutableMap.of(0, 2L)),
            new SeekableStreamPartitions<>(topic, ImmutableMap.of(0, 5L)),
            kafkaServer.consumerProperties(),
            false,
            null,
            null,
            false
        )
    );
    final KafkaIndexTask task2 = createTask(
        null,
        new KafkaIOConfig(
            1,
            "sequence1",
            new SeekableStreamPartitions<>(topic, ImmutableMap.of(0, 3L)),
            new SeekableStreamPartitions<>(topic, ImmutableMap.of(0, 10L)),
            kafkaServer.consumerProperties(),
            false,
            null,
            null,
            false
        )
    );

    // Insert data
    try (final KafkaProducer<byte[], byte[]> kafkaProducer = kafkaServer.newProducer()) {
      for (ProducerRecord<byte[], byte[]> record : records) {
        kafkaProducer.send(record).get();
      }
    }

    // Run first task
    final ListenableFuture<TaskStatus> future1 = runTask(task1);
    Assert.assertEquals(TaskState.SUCCESS, future1.get().getStatusCode());

    // Check published segments & metadata
    SegmentDescriptor desc1 = SD(task1, "2010/P1D", 0);
    SegmentDescriptor desc2 = SD(task1, "2011/P1D", 0);
    Assert.assertEquals(ImmutableSet.of(desc1, desc2), publishedDescriptors());
    Assert.assertNull(metadataStorageCoordinator.getDataSourceMetadata(DATA_SCHEMA.getDataSource()));

    // Run second task
    final ListenableFuture<TaskStatus> future2 = runTask(task2);
    Assert.assertEquals(TaskState.SUCCESS, future2.get().getStatusCode());

    // Check metrics
    Assert.assertEquals(3, task1.getRunner().getRowIngestionMeters().getProcessed());
    Assert.assertEquals(0, task1.getRunner().getRowIngestionMeters().getUnparseable());
    Assert.assertEquals(0, task1.getRunner().getRowIngestionMeters().getThrownAway());
    Assert.assertEquals(3, task2.getRunner().getRowIngestionMeters().getProcessed());
    Assert.assertEquals(3, task2.getRunner().getRowIngestionMeters().getUnparseable());
    Assert.assertEquals(1, task2.getRunner().getRowIngestionMeters().getThrownAway());

    // Check published segments & metadata
    SegmentDescriptor desc3 = SD(task2, "2011/P1D", 1);
    SegmentDescriptor desc4 = SD(task2, "2013/P1D", 0);
    Assert.assertEquals(ImmutableSet.of(desc1, desc2, desc3, desc4), publishedDescriptors());
    Assert.assertNull(metadataStorageCoordinator.getDataSourceMetadata(DATA_SCHEMA.getDataSource()));

    // Check segments in deep storage
    Assert.assertEquals(ImmutableList.of("c"), readSegmentColumn("dim1", desc1));
    Assert.assertEquals(ImmutableList.of("d", "e"), readSegmentColumn("dim1", desc2));
    Assert.assertEquals(ImmutableList.of("d", "e"), readSegmentColumn("dim1", desc3));
    Assert.assertEquals(ImmutableList.of("f"), readSegmentColumn("dim1", desc4));
  }

  @Test(timeout = 60_000L)
  public void testRunOneTaskTwoPartitions() throws Exception
  {
    final KafkaIndexTask task = createTask(
        null,
        new KafkaIOConfig(
            0,
            "sequence0",
            new SeekableStreamPartitions<>(topic, ImmutableMap.of(0, 2L, 1, 0L)),
            new SeekableStreamPartitions<>(topic, ImmutableMap.of(0, 5L, 1, 2L)),
            kafkaServer.consumerProperties(),
            true,
            null,
            null,
            false
        )
    );

    final ListenableFuture<TaskStatus> future = runTask(task);

    // Insert data
    try (final KafkaProducer<byte[], byte[]> kafkaProducer = kafkaServer.newProducer()) {
      for (ProducerRecord<byte[], byte[]> record : records) {
        kafkaProducer.send(record).get();
      }
      kafkaProducer.flush();
    }

    // Wait for tasks to exit
    Assert.assertEquals(TaskState.SUCCESS, future.get().getStatusCode());

    // Check metrics
    Assert.assertEquals(5, task.getRunner().getRowIngestionMeters().getProcessed());
    Assert.assertEquals(0, task.getRunner().getRowIngestionMeters().getUnparseable());
    Assert.assertEquals(0, task.getRunner().getRowIngestionMeters().getThrownAway());

    // Check published segments & metadata
    SegmentDescriptor desc1 = SD(task, "2010/P1D", 0);
    SegmentDescriptor desc2 = SD(task, "2011/P1D", 0);
    // desc3 will not be created in KafkaIndexTask (0.12.x) as it does not create per Kafka partition Druid segments
    SegmentDescriptor desc3 = SD(task, "2011/P1D", 1);
    SegmentDescriptor desc4 = SD(task, "2012/P1D", 0);
    Assert.assertEquals(isIncrementalHandoffSupported
                        ? ImmutableSet.of(desc1, desc2, desc4)
                        : ImmutableSet.of(desc1, desc2, desc3, desc4), publishedDescriptors());
    Assert.assertEquals(
        new KafkaDataSourceMetadata(new SeekableStreamPartitions<>(topic, ImmutableMap.of(0, 5L, 1, 2L))),
        metadataStorageCoordinator.getDataSourceMetadata(DATA_SCHEMA.getDataSource())
    );

    // Check segments in deep storage
    Assert.assertEquals(ImmutableList.of("c"), readSegmentColumn("dim1", desc1));
    Assert.assertEquals(ImmutableList.of("g"), readSegmentColumn("dim1", desc4));

    // Check desc2/desc3 without strong ordering because two partitions are interleaved nondeterministically
    Assert.assertEquals(
        isIncrementalHandoffSupported
        ? ImmutableSet.of(ImmutableList.of("d", "e", "h"))
        : ImmutableSet.of(ImmutableList.of("d", "e"), ImmutableList.of("h")),
        isIncrementalHandoffSupported
        ? ImmutableSet.of(readSegmentColumn("dim1", desc2))
        : ImmutableSet.of(readSegmentColumn("dim1", desc2), readSegmentColumn("dim1", desc3))
    );
  }

  @Test(timeout = 60_000L)
  public void testRunTwoTasksTwoPartitions() throws Exception
  {
    final KafkaIndexTask task1 = createTask(
        null,
        new KafkaIOConfig(
            0,
            "sequence0",
            new SeekableStreamPartitions<>(topic, ImmutableMap.of(0, 2L)),
            new SeekableStreamPartitions<>(topic, ImmutableMap.of(0, 5L)),
            kafkaServer.consumerProperties(),
            true,
            null,
            null,
            false
        )
    );
    final KafkaIndexTask task2 = createTask(
        null,
        new KafkaIOConfig(
            1,
            "sequence1",
            new SeekableStreamPartitions<>(topic, ImmutableMap.of(1, 0L)),
            new SeekableStreamPartitions<>(topic, ImmutableMap.of(1, 1L)),
            kafkaServer.consumerProperties(),
            true,
            null,
            null,
            false
        )
    );

    final ListenableFuture<TaskStatus> future1 = runTask(task1);
    final ListenableFuture<TaskStatus> future2 = runTask(task2);

    // Insert data
    try (final KafkaProducer<byte[], byte[]> kafkaProducer = kafkaServer.newProducer()) {
      for (ProducerRecord<byte[], byte[]> record : records) {
        kafkaProducer.send(record).get();
      }
    }

    // Wait for tasks to exit
    Assert.assertEquals(TaskState.SUCCESS, future1.get().getStatusCode());
    Assert.assertEquals(TaskState.SUCCESS, future2.get().getStatusCode());

    // Check metrics
    Assert.assertEquals(3, task1.getRunner().getRowIngestionMeters().getProcessed());
    Assert.assertEquals(0, task1.getRunner().getRowIngestionMeters().getUnparseable());
    Assert.assertEquals(0, task1.getRunner().getRowIngestionMeters().getThrownAway());
    Assert.assertEquals(1, task2.getRunner().getRowIngestionMeters().getProcessed());
    Assert.assertEquals(0, task2.getRunner().getRowIngestionMeters().getUnparseable());
    Assert.assertEquals(0, task2.getRunner().getRowIngestionMeters().getThrownAway());

    // Check published segments & metadata
    SegmentDescriptor desc1 = SD(task1, "2010/P1D", 0);
    SegmentDescriptor desc2 = SD(task1, "2011/P1D", 0);
    SegmentDescriptor desc3 = SD(task2, "2012/P1D", 0);
    Assert.assertEquals(ImmutableSet.of(desc1, desc2, desc3), publishedDescriptors());
    Assert.assertEquals(
        new KafkaDataSourceMetadata(new SeekableStreamPartitions<>(topic, ImmutableMap.of(0, 5L, 1, 1L))),
        metadataStorageCoordinator.getDataSourceMetadata(DATA_SCHEMA.getDataSource())
    );

    // Check segments in deep storage
    Assert.assertEquals(ImmutableList.of("c"), readSegmentColumn("dim1", desc1));
    Assert.assertEquals(ImmutableList.of("d", "e"), readSegmentColumn("dim1", desc2));
    Assert.assertEquals(ImmutableList.of("g"), readSegmentColumn("dim1", desc3));
  }

  @Test(timeout = 60_000L)
  public void testRestore() throws Exception
  {
    final KafkaIndexTask task1 = createTask(
        null,
        new KafkaIOConfig(
            0,
            "sequence0",
            new SeekableStreamPartitions<>(topic, ImmutableMap.of(0, 2L)),
            new SeekableStreamPartitions<>(topic, ImmutableMap.of(0, 5L)),
            kafkaServer.consumerProperties(),
            true,
            null,
            null,
            false
        )
    );

    final ListenableFuture<TaskStatus> future1 = runTask(task1);

    // Insert some data, but not enough for the task to finish
    try (final KafkaProducer<byte[], byte[]> kafkaProducer = kafkaServer.newProducer()) {
      for (ProducerRecord<byte[], byte[]> record : Iterables.limit(records, 4)) {
        kafkaProducer.send(record).get();
      }
    }

    while (countEvents(task1) != 2) {
      Thread.sleep(25);
    }

    Assert.assertEquals(2, countEvents(task1));

    // Stop without publishing segment
    task1.stopGracefully();
    unlockAppenderatorBasePersistDirForTask(task1);

    Assert.assertEquals(TaskState.SUCCESS, future1.get().getStatusCode());

    // Start a new task
    final KafkaIndexTask task2 = createTask(
        task1.getId(),
        new KafkaIOConfig(
            0,
            "sequence0",
            new SeekableStreamPartitions<>(topic, ImmutableMap.of(0, 2L)),
            new SeekableStreamPartitions<>(topic, ImmutableMap.of(0, 5L)),
            kafkaServer.consumerProperties(),
            true,
            null,
            null,
            false
        )
    );

    final ListenableFuture<TaskStatus> future2 = runTask(task2);

    // Insert remaining data
    try (final KafkaProducer<byte[], byte[]> kafkaProducer = kafkaServer.newProducer()) {
      for (ProducerRecord<byte[], byte[]> record : Iterables.skip(records, 4)) {
        kafkaProducer.send(record).get();
      }
    }

    // Wait for task to exit
    Assert.assertEquals(TaskState.SUCCESS, future2.get().getStatusCode());

    // Check metrics
    Assert.assertEquals(2, task1.getRunner().getRowIngestionMeters().getProcessed());
    Assert.assertEquals(0, task1.getRunner().getRowIngestionMeters().getUnparseable());
    Assert.assertEquals(0, task1.getRunner().getRowIngestionMeters().getThrownAway());
    Assert.assertEquals(1, task2.getRunner().getRowIngestionMeters().getProcessed());
    Assert.assertEquals(0, task2.getRunner().getRowIngestionMeters().getUnparseable());
    Assert.assertEquals(0, task2.getRunner().getRowIngestionMeters().getThrownAway());

    // Check published segments & metadata
    SegmentDescriptor desc1 = SD(task1, "2010/P1D", 0);
    SegmentDescriptor desc2 = SD(task1, "2011/P1D", 0);
    Assert.assertEquals(ImmutableSet.of(desc1, desc2), publishedDescriptors());
    Assert.assertEquals(
        new KafkaDataSourceMetadata(new SeekableStreamPartitions<>(topic, ImmutableMap.of(0, 5L))),
        metadataStorageCoordinator.getDataSourceMetadata(DATA_SCHEMA.getDataSource())
    );

    // Check segments in deep storage
    Assert.assertEquals(ImmutableList.of("c"), readSegmentColumn("dim1", desc1));
    Assert.assertEquals(ImmutableList.of("d", "e"), readSegmentColumn("dim1", desc2));
  }

  @Test(timeout = 60_000L)
  public void testRunWithPauseAndResume() throws Exception
  {
    final KafkaIndexTask task = createTask(
        null,
        new KafkaIOConfig(
            0,
            "sequence0",
            new SeekableStreamPartitions<>(topic, ImmutableMap.of(0, 2L)),
            new SeekableStreamPartitions<>(topic, ImmutableMap.of(0, 5L)),
            kafkaServer.consumerProperties(),
            true,
            null,
            null,
            false
        )
    );

    final ListenableFuture<TaskStatus> future = runTask(task);

    // Insert some data, but not enough for the task to finish
    try (final KafkaProducer<byte[], byte[]> kafkaProducer = kafkaServer.newProducer()) {
      for (ProducerRecord<byte[], byte[]> record : Iterables.limit(records, 4)) {
        kafkaProducer.send(record).get();
      }
      kafkaProducer.flush();
    }

    while (countEvents(task) != 2) {
      Thread.sleep(25);
    }

    Assert.assertEquals(2, countEvents(task));
    Assert.assertEquals(SeekableStreamIndexTask.Status.READING, task.getRunner().getStatus());

    Map<Integer, Long> currentOffsets = objectMapper.readValue(
        task.getRunner().pause().getEntity().toString(),
        new TypeReference<Map<Integer, Long>>()
        {
        }
    );
    Assert.assertEquals(SeekableStreamIndexTask.Status.PAUSED, task.getRunner().getStatus());

    // Insert remaining data
    try (final KafkaProducer<byte[], byte[]> kafkaProducer = kafkaServer.newProducer()) {
      for (ProducerRecord<byte[], byte[]> record : Iterables.skip(records, 4)) {
        kafkaProducer.send(record).get();
      }
    }

    try {
      future.get(10, TimeUnit.SECONDS);
      Assert.fail("Task completed when it should have been paused");
    }
    catch (TimeoutException e) {
      // carry on..
    }

    Assert.assertEquals(currentOffsets, task.getRunner().getCurrentOffsets());

    task.getRunner().resume();

    Assert.assertEquals(TaskState.SUCCESS, future.get().getStatusCode());
    Assert.assertEquals(task.getRunner().getEndOffsets(), task.getRunner().getCurrentOffsets());

    // Check metrics
    Assert.assertEquals(3, task.getRunner().getRowIngestionMeters().getProcessed());
    Assert.assertEquals(0, task.getRunner().getRowIngestionMeters().getUnparseable());
    Assert.assertEquals(0, task.getRunner().getRowIngestionMeters().getThrownAway());

    // Check published metadata
    SegmentDescriptor desc1 = SD(task, "2010/P1D", 0);
    SegmentDescriptor desc2 = SD(task, "2011/P1D", 0);
    Assert.assertEquals(ImmutableSet.of(desc1, desc2), publishedDescriptors());
    Assert.assertEquals(
        new KafkaDataSourceMetadata(new SeekableStreamPartitions<>(topic, ImmutableMap.of(0, 5L))),
        metadataStorageCoordinator.getDataSourceMetadata(DATA_SCHEMA.getDataSource())
    );

    // Check segments in deep storage
    Assert.assertEquals(ImmutableList.of("c"), readSegmentColumn("dim1", desc1));
    Assert.assertEquals(ImmutableList.of("d", "e"), readSegmentColumn("dim1", desc2));
  }

  @Test(timeout = 60_000L)
  public void testRunWithOffsetOutOfRangeExceptionAndPause() throws Exception
  {
    final KafkaIndexTask task = createTask(
        null,
        new KafkaIOConfig(
            0,
            "sequence0",
            new SeekableStreamPartitions<>(topic, ImmutableMap.of(0, 2L)),
            new SeekableStreamPartitions<>(topic, ImmutableMap.of(0, 5L)),
            kafkaServer.consumerProperties(),
            true,
            null,
            null,
            false
        )
    );

    runTask(task);

    while (!task.getRunner().getStatus().equals(SeekableStreamIndexTask.Status.READING)) {
      Thread.sleep(2000);
    }

    task.getRunner().pause();

    while (!task.getRunner().getStatus().equals(SeekableStreamIndexTask.Status.PAUSED)) {
      Thread.sleep(25);
    }
  }

  @Test(timeout = 60_000L)
  public void testRunWithOffsetOutOfRangeExceptionAndNextOffsetGreaterThanLeastAvailable() throws Exception
  {
    resetOffsetAutomatically = true;
    // Insert data
    try (final KafkaProducer<byte[], byte[]> kafkaProducer = kafkaServer.newProducer()) {
      for (ProducerRecord<byte[], byte[]> record : records) {
        kafkaProducer.send(record).get();
      }
    }

    final KafkaIndexTask task = createTask(
        null,
        new KafkaIOConfig(
            0,
            "sequence0",
            new SeekableStreamPartitions<>(topic, ImmutableMap.of(0, 200L)),
            new SeekableStreamPartitions<>(topic, ImmutableMap.of(0, 500L)),
            kafkaServer.consumerProperties(),
            true,
            null,
            null,
            false
        )
    );

    runTask(task);

    while (!task.getRunner().getStatus().equals(SeekableStreamIndexTask.Status.READING)) {
      Thread.sleep(20);
    }

    for (int i = 0; i < 5; i++) {
      Assert.assertEquals(task.getRunner().getStatus(), SeekableStreamIndexTask.Status.READING);
      // Offset should not be reset
      Assert.assertTrue(task.getRunner().getCurrentOffsets().get(0) == 200L);
    }
  }

  @Test(timeout = 60_000L)
  public void testRunContextSequenceAheadOfStartingOffsets() throws Exception
  {
    // This tests the case when a replacement task is created in place of a failed test
    // which has done some incremental handoffs, thus the context will contain starting
    // sequence offsets from which the task should start reading and ignore the start offsets
    if (!isIncrementalHandoffSupported) {
      return;
    }
    // Insert data
    try (final KafkaProducer<byte[], byte[]> kafkaProducer = kafkaServer.newProducer()) {
      for (ProducerRecord<byte[], byte[]> record : records) {
        kafkaProducer.send(record).get();
      }
    }

    final TreeMap<Integer, Map<Integer, Long>> sequences = new TreeMap<>();
    // Here the sequence number is 1 meaning that one incremental handoff was done by the failed task
    // and this task should start reading from offset 2 for partition 0
    sequences.put(1, ImmutableMap.of(0, 2L));
    final Map<String, Object> context = new HashMap<>();
    context.put("checkpoints", objectMapper.writerWithType(new TypeReference<TreeMap<Integer, Map<Integer, Long>>>()
    {
    }).writeValueAsString(sequences));

    final KafkaIndexTask task = createTask(
        null,
        new KafkaIOConfig(
            0,
            "sequence0",
            // task should ignore these and use sequence info sent in the context
            new SeekableStreamPartitions<>(topic, ImmutableMap.of(0, 0L)),
            new SeekableStreamPartitions<>(topic, ImmutableMap.of(0, 5L)),
            kafkaServer.consumerProperties(),
            true,
            null,
            null,
            false
        ),
        context
    );

    final ListenableFuture<TaskStatus> future = runTask(task);

    // Wait for task to exit
    Assert.assertEquals(TaskState.SUCCESS, future.get().getStatusCode());

    // Check metrics
    Assert.assertEquals(3, task.getRunner().getRowIngestionMeters().getProcessed());
    Assert.assertEquals(0, task.getRunner().getRowIngestionMeters().getUnparseable());
    Assert.assertEquals(0, task.getRunner().getRowIngestionMeters().getThrownAway());

    // Check published metadata
    SegmentDescriptor desc1 = SD(task, "2010/P1D", 0);
    SegmentDescriptor desc2 = SD(task, "2011/P1D", 0);
    Assert.assertEquals(ImmutableSet.of(desc1, desc2), publishedDescriptors());
    Assert.assertEquals(
        new KafkaDataSourceMetadata(new SeekableStreamPartitions<>(topic, ImmutableMap.of(0, 5L))),
        metadataStorageCoordinator.getDataSourceMetadata(DATA_SCHEMA.getDataSource())
    );

    // Check segments in deep storage
    Assert.assertEquals(ImmutableList.of("c"), readSegmentColumn("dim1", desc1));
    Assert.assertEquals(ImmutableList.of("d", "e"), readSegmentColumn("dim1", desc2));
  }

  private ListenableFuture<TaskStatus> runTask(final Task task)
  {
    try {
      taskStorage.insert(task, TaskStatus.running(task.getId()));
    }
    catch (EntryExistsException e) {
      // suppress
    }
    taskLockbox.syncFromStorage();
    final TaskToolbox toolbox = toolboxFactory.build(task);
    synchronized (runningTasks) {
      runningTasks.add(task);
    }
    return taskExec.submit(
        () -> {
          try {
            if (task.isReady(toolbox.getTaskActionClient())) {
              return task.run(toolbox);
            } else {
              throw new ISE("Task is not ready");
            }
          }
          catch (Exception e) {
            log.warn(e, "Task failed");
            return TaskStatus.failure(task.getId());
          }
        }
    );
  }

  private TaskLock getLock(final Task task, final Interval interval)
  {
    return Iterables.find(
        taskLockbox.findLocksForTask(task),
        new Predicate<TaskLock>()
        {
          @Override
          public boolean apply(TaskLock lock)
          {
            return lock.getInterval().contains(interval);
          }
        }
    );
  }

  private KafkaIndexTask createTask(
      final String taskId,
      final KafkaIOConfig ioConfig
  )
  {
    return createTask(taskId, DATA_SCHEMA, ioConfig);
  }

  private KafkaIndexTask createTask(
      final String taskId,
      final KafkaIOConfig ioConfig,
      final Map<String, Object> context
  )
  {
    return createTask(taskId, DATA_SCHEMA, ioConfig, context);
  }

  private KafkaIndexTask createTask(
      final String taskId,
      final DataSchema dataSchema,
      final KafkaIOConfig ioConfig
  )
  {
    final KafkaTuningConfig tuningConfig = new KafkaTuningConfig(
        1000,
        null,
        maxRowsPerSegment,
        maxTotalRows,
        new Period("P1Y"),
        null,
        null,
        null,
        true,
        reportParseExceptions,
        handoffConditionTimeout,
        resetOffsetAutomatically,
        null,
        intermediateHandoffPeriod,
        logParseExceptions,
        maxParseExceptions,
        maxSavedParseExceptions
    );
    final Map<String, Object> context = isIncrementalHandoffSupported
                                        ? ImmutableMap.of(KafkaSupervisor.IS_INCREMENTAL_HANDOFF_SUPPORTED, true)
                                        : null;
    final KafkaIndexTask task = new KafkaIndexTask(
        taskId,
        null,
        cloneDataSchema(dataSchema),
        tuningConfig,
        ioConfig,
        context,
        null,
        null,
        rowIngestionMetersFactory,
        objectMapper
    );
    task.setPollRetryMs(POLL_RETRY_MS);
    return task;
  }


  private KafkaIndexTask createTask(
      final String taskId,
      final DataSchema dataSchema,
      final KafkaIOConfig ioConfig,
      final Map<String, Object> context
  )
  {
    final KafkaTuningConfig tuningConfig = new KafkaTuningConfig(
        1000,
        null,
        maxRowsPerSegment,
        null,
        new Period("P1Y"),
        null,
        null,
        null,
        true,
        reportParseExceptions,
        handoffConditionTimeout,
        resetOffsetAutomatically,
        null,
        null,
        logParseExceptions,
        maxParseExceptions,
        maxSavedParseExceptions
    );
    if (isIncrementalHandoffSupported) {
      context.put(KafkaSupervisor.IS_INCREMENTAL_HANDOFF_SUPPORTED, true);
    }

    final KafkaIndexTask task = new KafkaIndexTask(
        taskId,
        null,
        cloneDataSchema(dataSchema),
        tuningConfig,
        ioConfig,
        context,
        null,
        null,
        rowIngestionMetersFactory,
        objectMapper
    );
    task.setPollRetryMs(POLL_RETRY_MS);
    return task;
  }

  private static DataSchema cloneDataSchema(final DataSchema dataSchema)
  {
    return new DataSchema(
        dataSchema.getDataSource(),
        dataSchema.getParserMap(),
        dataSchema.getAggregators(),
        dataSchema.getGranularitySpec(),
        dataSchema.getTransformSpec(),
        objectMapper
    );
  }

  private QueryRunnerFactoryConglomerate makeTimeseriesOnlyConglomerate()
  {
    IntervalChunkingQueryRunnerDecorator queryRunnerDecorator = new IntervalChunkingQueryRunnerDecorator(
        null,
        null,
        null
    )
    {
      @Override
      public <T> QueryRunner<T> decorate(QueryRunner<T> delegate, QueryToolChest<T, ? extends Query<T>> toolChest)
      {
        return delegate;
      }
    };
    return new DefaultQueryRunnerFactoryConglomerate(
        ImmutableMap.of(
            TimeseriesQuery.class,
            new TimeseriesQueryRunnerFactory(
                new TimeseriesQueryQueryToolChest(queryRunnerDecorator),
                new TimeseriesQueryEngine(),
                (query, future) -> {
                  // do nothing
                }
            )
        )
    );
  }

  private void makeToolboxFactory() throws IOException
  {
    directory = tempFolder.newFolder();
    final TestUtils testUtils = new TestUtils();
    rowIngestionMetersFactory = testUtils.getRowIngestionMetersFactory();
    final ObjectMapper objectMapper = testUtils.getTestObjectMapper();
    for (Module module : new KafkaIndexTaskModule().getJacksonModules()) {
      objectMapper.registerModule(module);
    }
    final TaskConfig taskConfig = new TaskConfig(
        new File(directory, "taskBaseDir").getPath(),
        null,
        null,
        50000,
        null,
        false,
        null,
        null
    );
    final TestDerbyConnector derbyConnector = derby.getConnector();
    derbyConnector.createDataSourceTable();
    derbyConnector.createPendingSegmentsTable();
    derbyConnector.createSegmentTable();
    derbyConnector.createRulesTable();
    derbyConnector.createConfigTable();
    derbyConnector.createTaskTables();
    derbyConnector.createAuditTable();
    taskStorage = new MetadataTaskStorage(
        derbyConnector,
        new TaskStorageConfig(null),
        new DerbyMetadataStorageActionHandlerFactory(
            derbyConnector,
            derby.metadataTablesConfigSupplier().get(),
            objectMapper
        )
    );
    metadataStorageCoordinator = new IndexerSQLMetadataStorageCoordinator(
        testUtils.getTestObjectMapper(),
        derby.metadataTablesConfigSupplier().get(),
        derbyConnector
    );
    taskLockbox = new TaskLockbox(taskStorage);
    final TaskActionToolbox taskActionToolbox = new TaskActionToolbox(
        taskLockbox,
        taskStorage,
        metadataStorageCoordinator,
        emitter,
        new SupervisorManager(null)
        {
          @Override
          public boolean checkPointDataSourceMetadata(
              String supervisorId,
              @Nullable Integer taskGroupId,
              String baseSequenceName,
              @Nullable DataSourceMetadata previousDataSourceMetadata,
              @Nullable DataSourceMetadata currentDataSourceMetadata
          )
          {
            log.info("Adding checkpoint hash to the set");
            checkpointRequestsHash.add(
                Objects.hash(
                    supervisorId,
                    taskGroupId,
                    previousDataSourceMetadata,
                    currentDataSourceMetadata
                )
            );
            return true;
          }
        },
        new Counters()
    );
    final TaskActionClientFactory taskActionClientFactory = new LocalTaskActionClientFactory(
        taskStorage,
        taskActionToolbox,
        new TaskAuditLogConfig(false)
    );
    final SegmentHandoffNotifierFactory handoffNotifierFactory = dataSource -> new SegmentHandoffNotifier()
    {
      @Override
      public boolean registerSegmentHandoffCallback(
          SegmentDescriptor descriptor,
          Executor exec,
          Runnable handOffRunnable
      )
      {
        if (doHandoff) {
          // Simulate immediate handoff
          exec.execute(handOffRunnable);
        }
        return true;
      }

      @Override
      public void start()
      {
        //Noop
      }

      @Override
      public void close()
      {
        //Noop
      }
    };
    final LocalDataSegmentPusherConfig dataSegmentPusherConfig = new LocalDataSegmentPusherConfig();
    dataSegmentPusherConfig.storageDirectory = getSegmentDirectory();
    final DataSegmentPusher dataSegmentPusher = new LocalDataSegmentPusher(dataSegmentPusherConfig, objectMapper);
    SegmentLoaderConfig segmentLoaderConfig = new SegmentLoaderConfig()
    {
      @Override
      public List<StorageLocationConfig> getLocations()
      {
        return new ArrayList<>();
      }
    };
    toolboxFactory = new TaskToolboxFactory(
        taskConfig,
        taskActionClientFactory,
        emitter,
        dataSegmentPusher,
        new TestDataSegmentKiller(),
        null, // DataSegmentMover
        null, // DataSegmentArchiver
        new TestDataSegmentAnnouncer(),
        EasyMock.createNiceMock(DataSegmentServerAnnouncer.class),
        handoffNotifierFactory,
        this::makeTimeseriesOnlyConglomerate,
        MoreExecutors.sameThreadExecutor(), // queryExecutorService
        EasyMock.createMock(MonitorScheduler.class),
        new SegmentLoaderFactory(
            new SegmentLoaderLocalCacheManager(null, segmentLoaderConfig, testUtils.getTestObjectMapper())
        ),
        testUtils.getTestObjectMapper(),
        testUtils.getTestIndexIO(),
        MapCache.create(1024),
        new CacheConfig(),
        new CachePopulatorStats(),
        testUtils.getTestIndexMergerV9(),
        EasyMock.createNiceMock(DruidNodeAnnouncer.class),
        EasyMock.createNiceMock(DruidNode.class),
        new LookupNodeService("tier"),
        new DataNodeService("tier", 1, ServerType.INDEXER_EXECUTOR, 0),
        new TaskReportFileWriter(reportsFile)
    );
  }

  private void destroyToolboxFactory()
  {
    toolboxFactory = null;
    taskStorage = null;
    taskLockbox = null;
    metadataStorageCoordinator = null;
  }

  private Set<SegmentDescriptor> publishedDescriptors()
  {
    return FluentIterable.from(
        metadataStorageCoordinator.getUsedSegmentsForInterval(
            DATA_SCHEMA.getDataSource(),
            Intervals.of("0000/3000")
        )
    ).transform(DataSegment::toDescriptor).toSet();
  }

  private void unlockAppenderatorBasePersistDirForTask(KafkaIndexTask task)
      throws NoSuchMethodException, InvocationTargetException, IllegalAccessException
  {
    Method unlockBasePersistDir = ((AppenderatorImpl) task.getAppenderator()).getClass()
                                                                             .getDeclaredMethod(
                                                                                 "unlockBasePersistDirectory");
    unlockBasePersistDir.setAccessible(true);
    unlockBasePersistDir.invoke(task.getAppenderator());
  }

  private File getSegmentDirectory()
  {
    return new File(directory, "segments");
  }

  private List<String> readSegmentColumn(final String column, final SegmentDescriptor descriptor) throws IOException
  {
    File indexBasePath = new File(
        StringUtils.format(
            "%s/%s/%s_%s/%s/%d",
            getSegmentDirectory(),
            DATA_SCHEMA.getDataSource(),
            descriptor.getInterval().getStart(),
            descriptor.getInterval().getEnd(),
            descriptor.getVersion(),
            descriptor.getPartitionNumber()
        )
    );

    File outputLocation = new File(
        directory,
        StringUtils.format(
            "%s_%s_%s_%s",
            descriptor.getInterval().getStart(),
            descriptor.getInterval().getEnd(),
            descriptor.getVersion(),
            descriptor.getPartitionNumber()
        )
    );
    outputLocation.mkdir();
    CompressionUtils.unzip(
        Files.asByteSource(new File(indexBasePath.listFiles()[0], "index.zip")),
        outputLocation,
        Predicates.alwaysFalse(),
        false
    );
    IndexIO indexIO = new TestUtils().getTestIndexIO();
    QueryableIndex index = indexIO.loadIndex(outputLocation);
    DictionaryEncodedColumn<String> theColumn = (DictionaryEncodedColumn<String>) index.getColumnHolder(column)
                                                                                       .getColumn();
<<<<<<< HEAD
    List<String> values = Lists.newArrayList();
=======
    List<String> values = new ArrayList<>();
>>>>>>> 1568b3f4
    for (int i = 0; i < theColumn.length(); i++) {
      int id = theColumn.getSingleValueRow(i);
      String value = theColumn.lookupName(id);
      values.add(value);
    }
    return values;
  }

  public long countEvents(final Task task)
  {
    // Do a query.
    TimeseriesQuery query = Druids.newTimeseriesQueryBuilder()
                                  .dataSource(DATA_SCHEMA.getDataSource())
                                  .aggregators(
                                      ImmutableList.of(
                                          new LongSumAggregatorFactory("rows", "rows")
                                      )
                                  ).granularity(Granularities.ALL)
                                  .intervals("0000/3000")
                                  .build();

    List<Result<TimeseriesResultValue>> results =
        task.getQueryRunner(query).run(QueryPlus.wrap(query), ImmutableMap.of()).toList();

    return results.isEmpty() ? 0L : DimensionHandlerUtils.nullToZero(results.get(0).getValue().getLongMetric("rows"));
  }

  private static byte[] JB(String timestamp, String dim1, String dim2, String dimLong, String dimFloat, String met1)
  {
    try {
      return new ObjectMapper().writeValueAsBytes(
          ImmutableMap.builder()
                      .put("timestamp", timestamp)
                      .put("dim1", dim1)
                      .put("dim2", dim2)
                      .put("dimLong", dimLong)
                      .put("dimFloat", dimFloat)
                      .put("met1", met1)
                      .build()
      );
    }
    catch (Exception e) {
      throw Throwables.propagate(e);
    }
  }

  private SegmentDescriptor SD(final Task task, final String intervalString, final int partitionNum)
  {
    final Interval interval = Intervals.of(intervalString);
    return new SegmentDescriptor(interval, getLock(task, interval).getVersion(), partitionNum);
  }

  private IngestionStatsAndErrorsTaskReportData getTaskReportData() throws IOException
  {
    Map<String, TaskReport> taskReports = objectMapper.readValue(
        reportsFile,
        new TypeReference<Map<String, TaskReport>>()
        {
        }
    );
    return IngestionStatsAndErrorsTaskReportData.getPayloadFromTaskReports(
        taskReports
    );
  }
}<|MERGE_RESOLUTION|>--- conflicted
+++ resolved
@@ -827,11 +827,7 @@
                 DATA_SCHEMA.getDataSource(),
                 0,
                 new KafkaDataSourceMetadata(startPartitions),
-<<<<<<< HEAD
-                new KafkaDataSourceMetadata(new SeekableStreamPartitions<>(topic, checkpoint.getPartitionOffsetMap()))
-=======
                 new KafkaDataSourceMetadata(new SeekableStreamPartitions<>(topic, checkpoint.getPartitionSequenceNumberMap()))
->>>>>>> 1568b3f4
             )
         )
     );
@@ -2430,11 +2426,7 @@
     QueryableIndex index = indexIO.loadIndex(outputLocation);
     DictionaryEncodedColumn<String> theColumn = (DictionaryEncodedColumn<String>) index.getColumnHolder(column)
                                                                                        .getColumn();
-<<<<<<< HEAD
-    List<String> values = Lists.newArrayList();
-=======
     List<String> values = new ArrayList<>();
->>>>>>> 1568b3f4
     for (int i = 0; i < theColumn.length(); i++) {
       int id = theColumn.getSingleValueRow(i);
       String value = theColumn.lookupName(id);
