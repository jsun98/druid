--- conflicted
+++ resolved
@@ -724,13 +724,8 @@
     ).times(numRequests);
     replayAll();
 
-<<<<<<< HEAD
-    List<URL> expectedUrls = Lists.newArrayList();
-    List<ListenableFuture<SeekableStreamIndexTask.Status>> futures = Lists.newArrayList();
-=======
     List<URL> expectedUrls = new ArrayList<>();
     List<ListenableFuture<SeekableStreamIndexTask.Status>> futures = new ArrayList<>();
->>>>>>> 1568b3f4
     for (String testId : TEST_IDS) {
       expectedUrls.add(new URL(StringUtils.format(URL_FORMATTER, TEST_HOST, TEST_PORT, testId, "status")));
       futures.add(client.getStatusAsync(testId));
