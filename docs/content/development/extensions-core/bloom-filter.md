--- conflicted
+++ resolved
@@ -31,7 +31,7 @@
 {
   "type" : "bloom",
   "dimension" : <dimension_name>,
-  "bloomFilter" : <serialized_bytes_for_BloomFilter>,
+  "bloomKFilter" : <serialized_bytes_for_BloomKFilter>,
   "extractionFn" : <extraction_fn>
 }
 ```
@@ -40,17 +40,16 @@
 |-------------------------|------------------------------|----------------------------------|
 |`type`                   |Filter Type. Should always be `bloom`|yes|
 |`dimension`              |The dimension to filter over. | yes |
-|`bloomFilter`           |Base64 encoded Binary representation of `org.apache.hive.common.util.BloomFilter`| yes |
+|`bloomKFilter`           |Base64 encoded Binary representation of `org.apache.hive.common.util.BloomKFilter`| yes |
 |`extractionFn`|[Extraction function](./../dimensionspecs.html#extraction-functions) to apply to the dimension values |no|
 
 
-### Serialized Format for BloomFilter
- Serialized BloomFilter format:
+### Serialized Format for BloomKFilter
+ Serialized BloomKFilter format:
  - 1 byte for the number of hash functions.
  - 1 big endian int(That is how OutputStream works) for the number of longs in the bitset
- - big endian longs in the BloomFilter bitset
+ - big endian longs in the BloomKFilter bitset
      
-<<<<<<< HEAD
 Note: `org.apache.hive.common.util.BloomFilter` provides a serialize method which can be used to serialize bloom filters to outputStream.
 
 ### SQL Queries
@@ -74,8 +73,8 @@
   }
 }
 ```
-=======
-Note: `org.apache.hive.common.util.BloomKFilter` provides a serialize method which can be used to serialize bloom filters to outputStream.
+
+
 
 ## Bloom Filter Query Aggregator
 Input for a `bloomKFilter` can also be created from a druid query with the `bloom` aggregator.
@@ -124,5 +123,4 @@
 [{"timestamp":"2015-09-12T00:00:00.000Z","result":{"userBloom":"BAAAJhAAAA..."}}]
 ```
 
-These values can then be set in the filter specification above.
->>>>>>> 03d6b9e6
+These values can then be set in the filter specification above.