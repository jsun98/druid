/*
 * Druid - a distributed column store.
 * Copyright (C) 2012  Metamarkets Group Inc.
 *
 * This program is free software; you can redistribute it and/or
 * modify it under the terms of the GNU General Public License
 * as published by the Free Software Foundation; either version 2
 * of the License, or (at your option) any later version.
 *
 * This program is distributed in the hope that it will be useful,
 * but WITHOUT ANY WARRANTY; without even the implied warranty of
 * MERCHANTABILITY or FITNESS FOR A PARTICULAR PURPOSE.  See the
 * GNU General Public License for more details.
 *
 * You should have received a copy of the GNU General Public License
 * along with this program; if not, write to the Free Software
 * Foundation, Inc., 51 Franklin Street, Fifth Floor, Boston, MA  02110-1301, USA.
 */

package com.metamx.druid.merger.worker.config;

import org.skife.config.Config;
import org.skife.config.Default;

/**
 */
public abstract class WorkerConfig
{
  @Config("druid.merger.threads")
  @Default("1")
  public abstract int getNumThreads();

  @Config("druid.host")
  public abstract String getHost();

  @Config("druid.worker.ip")
  public abstract String getIp();

  @Config("druid.worker.version")
  public abstract String getVersion();

<<<<<<< HEAD
  @Config("druid.worker.capacity")
=======
  @Config("druid.worker.masterService")
  public abstract String getMasterService();

>>>>>>> d8fbddb9
  public int getCapacity()
  {
    return Runtime.getRuntime().availableProcessors() - 1;
  }
}<|MERGE_RESOLUTION|>--- conflicted
+++ resolved
@@ -39,13 +39,10 @@
   @Config("druid.worker.version")
   public abstract String getVersion();
 
-<<<<<<< HEAD
-  @Config("druid.worker.capacity")
-=======
   @Config("druid.worker.masterService")
   public abstract String getMasterService();
 
->>>>>>> d8fbddb9
+  @Config("druid.worker.capacity")
   public int getCapacity()
   {
     return Runtime.getRuntime().availableProcessors() - 1;
